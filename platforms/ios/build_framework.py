--- conflicted
+++ resolved
@@ -137,13 +137,9 @@
             "-GXcode",
             "-DAPPLE_FRAMEWORK=ON",
             "-DCMAKE_INSTALL_PREFIX=install",
-<<<<<<< HEAD
-            "-DCMAKE_BUILD_TYPE=Release",
+            "-DCMAKE_BUILD_TYPE=%s" % self.getConfiguration(),
             "-DOPENCV_INCLUDE_INSTALL_PATH=include",
             "-DOPENCV_3P_LIB_INSTALL_PATH=lib/3rdparty"
-=======
-            "-DCMAKE_BUILD_TYPE=%s" % self.getConfiguration(),
->>>>>>> 114674c3
         ] + ([
             "-DBUILD_SHARED_LIBS=ON",
             "-DCMAKE_MACOSX_BUNDLE=ON",
