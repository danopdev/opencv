--- conflicted
+++ resolved
@@ -250,21 +250,21 @@
     {
         // Create the integral image appropriate for our type & usage
         if (image.depth() == CV_8U)
-            computeDescriptors<uchar, int>(grayImage, keypoints, descriptors);
+            computeDescriptors<uchar, int>(grayImage, keypoints, _descriptors);
         else if (image.depth() == CV_8S)
-            computeDescriptors<char, int>(grayImage, keypoints, descriptors);
+            computeDescriptors<char, int>(grayImage, keypoints, _descriptors);
         else
             CV_Error( Error::StsUnsupportedFormat, "" );
     } else {
         // Create the integral image appropriate for our type & usage
         if ( image.depth() == CV_8U )
-            computeDescriptors<uchar, double>(grayImage, keypoints, descriptors);
+            computeDescriptors<uchar, double>(grayImage, keypoints, _descriptors);
         else if ( image.depth() == CV_8S )
-            computeDescriptors<char, double>(grayImage, keypoints, descriptors);
+            computeDescriptors<char, double>(grayImage, keypoints, _descriptors);
         else if ( image.depth() == CV_16U )
-            computeDescriptors<ushort, double>(grayImage, keypoints, descriptors);
+            computeDescriptors<ushort, double>(grayImage, keypoints, _descriptors);
         else if ( image.depth() == CV_16S )
-            computeDescriptors<short, double>(grayImage, keypoints, descriptors);
+            computeDescriptors<short, double>(grayImage, keypoints, _descriptors);
         else
             CV_Error( Error::StsUnsupportedFormat, "" );
     }
@@ -352,8 +352,9 @@
 #endif
 
 template <typename srcMatType, typename iiMatType>
-void FREAK::computeDescriptors( const Mat& image, std::vector<KeyPoint>& keypoints, Mat& descriptors ) const {
-
+void FREAK::computeDescriptors( InputArray _image, std::vector<KeyPoint>& keypoints, OutputArray _descriptors ) const {
+
+    Mat image = _image.getMat();
     Mat imgIntegral;
     integral(image, imgIntegral, DataType<iiMatType>::type);
     std::vector<int> kpScaleIdx(keypoints.size()); // used to save pattern scale index corresponding to each keypoints
@@ -412,23 +413,13 @@
     if( !extAll )
     {
         // extract the best comparisons only
-<<<<<<< HEAD
-        descriptors = cv::Mat::zeros((int)keypoints.size(), FREAK_NB_PAIRS/8, CV_8U);
-        void *ptr = descriptors.data+(keypoints.size()-1)*descriptors.step[0];
-
-        for( size_t k = keypoints.size(); k--; ) {
-=======
         _descriptors.create((int)keypoints.size(), FREAK_NB_PAIRS/8, CV_8U);
         _descriptors.setTo(Scalar::all(0));
         Mat descriptors = _descriptors.getMat();
-#if CV_SSE2
-        __m128i* ptr= (__m128i*) (descriptors.data+(keypoints.size()-1)*descriptors.step[0]);
-#else
-        std::bitset<FREAK_NB_PAIRS>* ptr = (std::bitset<FREAK_NB_PAIRS>*) (descriptors.data+(keypoints.size()-1)*descriptors.step[0]);
-#endif
-        for( size_t k = keypoints.size(); k--; )
-        {
->>>>>>> d1d451c9
+
+        void *ptr = descriptors.data+(keypoints.size()-1)*descriptors.step[0];
+
+        for( size_t k = keypoints.size(); k--; ) {
             // estimate orientation (gradient)
             if( !orientationNormalized )
             {
@@ -438,16 +429,10 @@
             else
             {
                 // get the points intensity value in the un-rotated pattern
-<<<<<<< HEAD
                 for( int i = FREAK_NB_POINTS; i--; ) {
                     pointsValue[i] = meanIntensity<srcMatType, iiMatType>(image, imgIntegral,
                                                                           keypoints[k].pt.x, keypoints[k].pt.y,
                                                                           kpScaleIdx[k], 0, i);
-=======
-                for( int i = FREAK_NB_POINTS; i--; )
-                {
-                    pointsValue[i] = meanIntensity(image, imgIntegral, keypoints[k].pt.x,keypoints[k].pt.y, kpScaleIdx[k], 0, i);
->>>>>>> d1d451c9
                 }
                 direction0 = 0;
                 direction1 = 0;
@@ -468,16 +453,10 @@
                     thetaIdx -= FREAK_NB_ORIENTATION;
             }
             // extract descriptor at the computed orientation
-<<<<<<< HEAD
             for( int i = FREAK_NB_POINTS; i--; ) {
                 pointsValue[i] = meanIntensity<srcMatType, iiMatType>(image, imgIntegral,
                                                                       keypoints[k].pt.x, keypoints[k].pt.y,
                                                                       kpScaleIdx[k], thetaIdx, i);
-=======
-            for( int i = FREAK_NB_POINTS; i--; )
-            {
-                pointsValue[i] = meanIntensity(image, imgIntegral, keypoints[k].pt.x,keypoints[k].pt.y, kpScaleIdx[k], thetaIdx, i);
->>>>>>> d1d451c9
             }
 
             // Extract descriptor
@@ -527,17 +506,10 @@
                     thetaIdx -= FREAK_NB_ORIENTATION;
             }
             // get the points intensity value in the rotated pattern
-<<<<<<< HEAD
             for( int i = FREAK_NB_POINTS; i--; ) {
                 pointsValue[i] = meanIntensity<srcMatType, iiMatType>(image, imgIntegral,
                                                                       keypoints[k].pt.x, keypoints[k].pt.y,
                                                                       kpScaleIdx[k], thetaIdx, i);
-=======
-            for( int i = FREAK_NB_POINTS; i--; )
-            {
-                pointsValue[i] = meanIntensity(image, imgIntegral, keypoints[k].pt.x,
-                                             keypoints[k].pt.y, kpScaleIdx[k], thetaIdx, i);
->>>>>>> d1d451c9
             }
 
             int cnt(0);
@@ -556,24 +528,14 @@
 }
 
 // simply take average on a square patch, not even gaussian approx
-<<<<<<< HEAD
 template <typename imgType, typename iiType>
-imgType FREAK::meanIntensity( const cv::Mat& image, const cv::Mat& integral,
+imgType FREAK::meanIntensity( InputArray _image, InputArray _integral,
                               const float kp_x,
                               const float kp_y,
                               const unsigned int scale,
                               const unsigned int rot,
                               const unsigned int point) const {
-=======
-uchar FREAK::meanIntensity( InputArray _image, InputArray _integral,
-                            const float kp_x,
-                            const float kp_y,
-                            const unsigned int scale,
-                            const unsigned int rot,
-                            const unsigned int point) const
-{
     Mat image = _image.getMat(), integral = _integral.getMat();
->>>>>>> d1d451c9
     // get point position in image
     const PatternPoint& FreakPoint = patternLookup[scale*FREAK_NB_ORIENTATION*FREAK_NB_POINTS + rot*FREAK_NB_POINTS + point];
     const float xf = FreakPoint.x+kp_x;
