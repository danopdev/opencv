--- conflicted
+++ resolved
@@ -403,12 +403,7 @@
 
         if (!isEps || fabs(theta_d) > criteria.epsilon)
         {
-<<<<<<< HEAD
-            // compensate distortion iteratively
-=======
             // compensate distortion iteratively using Newton method
-            double theta = theta_d;
->>>>>>> eab7faf5
 
             for (int j = 0; j < maxCount; j++)
             {
