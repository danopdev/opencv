--- conflicted
+++ resolved
@@ -2305,7 +2305,6 @@
 }
 
 template <typename T> static inline
-<<<<<<< HEAD
 void testDivideChecksFP(const Mat& dst)
 {
     ASSERT_FALSE(dst.empty());
@@ -2314,11 +2313,11 @@
     {
         for (int x = 0; x < dst.cols; x++)
         {
-            if (y == 0 && x == 2)
+            if ((y % 3) == 0 && (x % 4) == 2)
             {
                 EXPECT_TRUE(cvIsNaN(dst.at<T>(y, x))) << "dst(" << y << ", " << x << ") = " << dst.at<T>(y, x);
             }
-            else if (x == 2)
+            else if ((x % 4) == 2)
             {
                 EXPECT_TRUE(cvIsInf(dst.at<T>(y, x))) << "dst(" << y << ", " << x << ") = " << dst.at<T>(y, x);
             }
@@ -2335,11 +2334,8 @@
 template <> inline void testDivideChecks<double>(const Mat& dst) { testDivideChecksFP<double>(dst); }
 
 
-template <typename T, bool isUMat> static inline
-void testDivide()
-=======
+template <typename T> static inline
 void testDivide(bool isUMat, double scale, bool largeSize, bool tailProcessing, bool roi)
->>>>>>> cae2992a
 {
     Mat src1, src2;
     testDivideInitData<T>(src1, src2);
