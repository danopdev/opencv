--- conflicted
+++ resolved
@@ -253,11 +253,7 @@
     }
 }
 
-<<<<<<< HEAD
-void cv::split(const Mat& m, vector<Mat>& mv)
-=======
 void cv::split(InputArray _m, OutputArrayOfArrays _mv)
->>>>>>> f4e33ea0
 {
     Mat m = _m.getMat();
     if( m.empty() )
@@ -271,14 +267,11 @@
     split(m, dst);
 }
 
-<<<<<<< HEAD
-=======
 void cv::split(const Mat& src, vector<Mat>& mv)
 {
     split(_InputArray(src), _OutputArray(mv));
 }
 
->>>>>>> f4e33ea0
 void cv::merge(const Mat* mv, size_t n, OutputArray _dst)
 {
     CV_Assert( mv && n > 0 );
@@ -360,14 +353,11 @@
     _mv.getMatVector(mv);
     merge(!mv.empty() ? &mv[0] : 0, mv.size(), _dst);
 }
-<<<<<<< HEAD
-=======
 
 void cv::merge(const vector<Mat>& _mv, OutputArray _dst)
 {
     merge(_InputArray(_mv), _dst);
 }
->>>>>>> f4e33ea0
 
 /****************************************************************************************\
 *                       Generalized split/merge: mixing channels                         *
