/*M///////////////////////////////////////////////////////////////////////////////////////
//
//  IMPORTANT: READ BEFORE DOWNLOADING, COPYING, INSTALLING OR USING.
//
//  By downloading, copying, installing or using the software you agree to this license.
//  If you do not agree to this license, do not download, install,
//  copy or use the software.
//
//                           License Agreement
//                For Open Source Computer Vision Library
//
// Copyright (C) 2000-2008, Intel Corporation, all rights reserved.
// Copyright (C) 2009-2011, Willow Garage Inc., all rights reserved.
// Copyright (C) 2014, Itseez Inc., all rights reserved.
// Third party copyrights are property of their respective owners.
//
// Redistribution and use in source and binary forms, with or without modification,
// are permitted provided that the following conditions are met:
//
//   * Redistribution's of source code must retain the above copyright notice,
//     this list of conditions and the following disclaimer.
//
//   * Redistribution's in binary form must reproduce the above copyright notice,
//     this list of conditions and the following disclaimer in the documentation
//     and/or other materials provided with the distribution.
//
//   * The name of the copyright holders may not be used to endorse or promote products
//     derived from this software without specific prior written permission.
//
// This software is provided by the copyright holders and contributors "as is" and
// any express or implied warranties, including, but not limited to, the implied
// warranties of merchantability and fitness for a particular purpose are disclaimed.
// In no event shall the Intel Corporation or contributors be liable for any direct,
// indirect, incidental, special, exemplary, or consequential damages
// (including, but not limited to, procurement of substitute goods or services;
// loss of use, data, or profits; or business interruption) however caused
// and on any theory of liability, whether in contract, strict liability,
// or tort (including negligence or otherwise) arising in any way out of
// the use of this software, even if advised of the possibility of such damage.
//
//M*/

/* ////////////////////////////////////////////////////////////////////
//
//  Mat basic operations: Copy, Set
//
// */

#include "precomp.hpp"
#include "opencl_kernels_core.hpp"


namespace cv
{

template <typename T> static inline
void scalarToRawData_(const Scalar& s, T * const buf, const int cn, const int unroll_to)
{
    int i = 0;
    for(; i < cn; i++)
        buf[i] = saturate_cast<T>(s.val[i]);
    for(; i < unroll_to; i++)
        buf[i] = buf[i-cn];
}

void scalarToRawData(const Scalar& s, void* _buf, int type, int unroll_to)
{
    CV_INSTRUMENT_REGION();

    const int depth = CV_MAT_DEPTH(type), cn = CV_MAT_CN(type);
    CV_Assert(cn <= 4);
    switch(depth)
    {
    case CV_8U:
        scalarToRawData_<uchar>(s, (uchar*)_buf, cn, unroll_to);
        break;
    case CV_8S:
        scalarToRawData_<schar>(s, (schar*)_buf, cn, unroll_to);
        break;
    case CV_16U:
        scalarToRawData_<ushort>(s, (ushort*)_buf, cn, unroll_to);
        break;
    case CV_16S:
        scalarToRawData_<short>(s, (short*)_buf, cn, unroll_to);
        break;
    case CV_32S:
        scalarToRawData_<int>(s, (int*)_buf, cn, unroll_to);
        break;
    case CV_32F:
        scalarToRawData_<float>(s, (float*)_buf, cn, unroll_to);
        break;
    case CV_64F:
        scalarToRawData_<double>(s, (double*)_buf, cn, unroll_to);
        break;
    case CV_16F:
        scalarToRawData_<float16_t>(s, (float16_t*)_buf, cn, unroll_to);
        break;
    default:
        CV_Error(CV_StsUnsupportedFormat,"");
    }
}

void convertAndUnrollScalar( const Mat& sc, int buftype, uchar* scbuf, size_t blocksize )
{
    int scn = (int)sc.total(), cn = CV_MAT_CN(buftype);
    size_t esz = CV_ELEM_SIZE(buftype);
    BinaryFunc cvtFn = getConvertFunc(sc.depth(), buftype);
    CV_Assert(cvtFn);
    cvtFn(sc.ptr(), 1, 0, 1, scbuf, 1, Size(std::min(cn, scn), 1), 0);
    // unroll the scalar
    if( scn < cn )
    {
        CV_Assert( scn == 1 );
        size_t esz1 = CV_ELEM_SIZE1(buftype);
        for( size_t i = esz1; i < esz; i++ )
            scbuf[i] = scbuf[i - esz1];
    }
    for( size_t i = esz; i < blocksize*esz; i++ )
        scbuf[i] = scbuf[i - esz];
}

template<typename T> static void
copyMask_(const uchar* _src, size_t sstep, const uchar* mask, size_t mstep, uchar* _dst, size_t dstep, Size size)
{
    for( ; size.height--; mask += mstep, _src += sstep, _dst += dstep )
    {
        const T* src = (const T*)_src;
        T* dst = (T*)_dst;
        int x = 0;
         #if CV_ENABLE_UNROLLED
        for( ; x <= size.width - 4; x += 4 )
        {
            if( mask[x] )
                dst[x] = src[x];
            if( mask[x+1] )
                dst[x+1] = src[x+1];
            if( mask[x+2] )
                dst[x+2] = src[x+2];
            if( mask[x+3] )
                dst[x+3] = src[x+3];
        }
        #endif
        for( ; x < size.width; x++ )
            if( mask[x] )
                dst[x] = src[x];
    }
}

template<> void
copyMask_<uchar>(const uchar* _src, size_t sstep, const uchar* mask, size_t mstep, uchar* _dst, size_t dstep, Size size)
{
    CV_IPP_RUN_FAST(CV_INSTRUMENT_FUN_IPP(ippiCopy_8u_C1MR, _src, (int)sstep, _dst, (int)dstep, ippiSize(size), mask, (int)mstep) >= 0)

    for( ; size.height--; mask += mstep, _src += sstep, _dst += dstep )
    {
        const uchar* src = (const uchar*)_src;
        uchar* dst = (uchar*)_dst;
        int x = 0;
        #if CV_SIMD
        {
            v_uint8 v_zero = vx_setzero_u8();

            for( ; x <= size.width - v_uint8::nlanes; x += v_uint8::nlanes )
            {
                v_uint8 v_src   = vx_load(src  + x),
                        v_dst   = vx_load(dst  + x),
                        v_nmask = vx_load(mask + x) == v_zero;

                v_dst = v_select(v_nmask, v_dst, v_src);
                v_store(dst + x, v_dst);
            }
        }
        vx_cleanup();
        #endif
        for( ; x < size.width; x++ )
            if( mask[x] )
                dst[x] = src[x];
    }
}

template<> void
copyMask_<ushort>(const uchar* _src, size_t sstep, const uchar* mask, size_t mstep, uchar* _dst, size_t dstep, Size size)
{
    CV_IPP_RUN_FAST(CV_INSTRUMENT_FUN_IPP(ippiCopy_16u_C1MR, (const Ipp16u *)_src, (int)sstep, (Ipp16u *)_dst, (int)dstep, ippiSize(size), mask, (int)mstep) >= 0)

    for( ; size.height--; mask += mstep, _src += sstep, _dst += dstep )
    {
        const ushort* src = (const ushort*)_src;
        ushort* dst = (ushort*)_dst;
        int x = 0;
        #if CV_SIMD
        {
            v_uint8 v_zero = vx_setzero_u8();

            for( ; x <= size.width - v_uint8::nlanes; x += v_uint8::nlanes )
            {
                v_uint16 v_src1 = vx_load(src + x), v_src2 = vx_load(src + x + v_uint16::nlanes),
                         v_dst1 = vx_load(dst + x), v_dst2 = vx_load(dst + x + v_uint16::nlanes);

                v_uint8 v_nmask1, v_nmask2;
                v_uint8 v_nmask = vx_load(mask + x) == v_zero;
                v_zip(v_nmask, v_nmask, v_nmask1, v_nmask2);

                v_dst1 = v_select(v_reinterpret_as_u16(v_nmask1), v_dst1, v_src1);
                v_dst2 = v_select(v_reinterpret_as_u16(v_nmask2), v_dst2, v_src2);
                v_store(dst + x, v_dst1);
                v_store(dst + x + v_uint16::nlanes, v_dst2);
            }
        }
        vx_cleanup();
        #endif
        for( ; x < size.width; x++ )
            if( mask[x] )
                dst[x] = src[x];
    }
}

static void
copyMaskGeneric(const uchar* _src, size_t sstep, const uchar* mask, size_t mstep, uchar* _dst, size_t dstep, Size size, void* _esz)
{
    size_t k, esz = *(size_t*)_esz;
    for( ; size.height--; mask += mstep, _src += sstep, _dst += dstep )
    {
        const uchar* src = _src;
        uchar* dst = _dst;
        int x = 0;
        for( ; x < size.width; x++, src += esz, dst += esz )
        {
            if( !mask[x] )
                continue;
            for( k = 0; k < esz; k++ )
                dst[k] = src[k];
        }
    }
}


#define DEF_COPY_MASK(suffix, type) \
static void copyMask##suffix(const uchar* src, size_t sstep, const uchar* mask, size_t mstep, \
                             uchar* dst, size_t dstep, Size size, void*) \
{ \
    copyMask_<type>(src, sstep, mask, mstep, dst, dstep, size); \
}

#if defined HAVE_IPP
#define DEF_COPY_MASK_F(suffix, type, ippfavor, ipptype) \
static void copyMask##suffix(const uchar* src, size_t sstep, const uchar* mask, size_t mstep, \
                             uchar* dst, size_t dstep, Size size, void*) \
{ \
    CV_IPP_RUN_FAST(CV_INSTRUMENT_FUN_IPP(ippiCopy_##ippfavor, (const ipptype *)src, (int)sstep, (ipptype *)dst, (int)dstep, ippiSize(size), (const Ipp8u *)mask, (int)mstep) >= 0)\
    copyMask_<type>(src, sstep, mask, mstep, dst, dstep, size); \
}
#else
#define DEF_COPY_MASK_F(suffix, type, ippfavor, ipptype) \
static void copyMask##suffix(const uchar* src, size_t sstep, const uchar* mask, size_t mstep, \
                             uchar* dst, size_t dstep, Size size, void*) \
{ \
    copyMask_<type>(src, sstep, mask, mstep, dst, dstep, size); \
}
#endif

#if IPP_VERSION_X100 == 901 // bug in IPP 9.0.1
DEF_COPY_MASK(32sC3, Vec3i)
DEF_COPY_MASK(8uC3, Vec3b)
#else
DEF_COPY_MASK_F(8uC3, Vec3b, 8u_C3MR, Ipp8u)
DEF_COPY_MASK_F(32sC3, Vec3i, 32s_C3MR, Ipp32s)
#endif
DEF_COPY_MASK(8u, uchar)
DEF_COPY_MASK(16u, ushort)
DEF_COPY_MASK_F(32s, int, 32s_C1MR, Ipp32s)
DEF_COPY_MASK_F(16uC3, Vec3s, 16u_C3MR, Ipp16u)
DEF_COPY_MASK(32sC2, Vec2i)
DEF_COPY_MASK_F(32sC4, Vec4i, 32s_C4MR, Ipp32s)
DEF_COPY_MASK(32sC6, Vec6i)
DEF_COPY_MASK(32sC8, Vec8i)

BinaryFunc copyMaskTab[] =
{
    0,
    copyMask8u,
    copyMask16u,
    copyMask8uC3,
    copyMask32s,
    0,
    copyMask16uC3,
    0,
    copyMask32sC2,
    0, 0, 0,
    copyMask32sC3,
    0, 0, 0,
    copyMask32sC4,
    0, 0, 0, 0, 0, 0, 0,
    copyMask32sC6,
    0, 0, 0, 0, 0, 0, 0,
    copyMask32sC8
};

BinaryFunc getCopyMaskFunc(size_t esz)
{
    return esz <= 32 && copyMaskTab[esz] ? copyMaskTab[esz] : copyMaskGeneric;
}

/* dst = src */
void Mat::copyTo( OutputArray _dst ) const
{
    CV_INSTRUMENT_REGION();

#ifdef HAVE_CUDA
    if (_dst.isGpuMat())
    {
        _dst.getGpuMat().upload(*this);
        return;
    }
#endif

    int dtype = _dst.type();
    if( _dst.fixedType() && dtype != type() )
    {
        CV_Assert( channels() == CV_MAT_CN(dtype) );
        convertTo( _dst, dtype );
        return;
    }

    if( empty() )
    {
        _dst.release();
        return;
    }

    if( _dst.isUMat() )
    {
        _dst.create( dims, size.p, type() );
        UMat dst = _dst.getUMat();
        CV_Assert(dst.u != NULL);
        size_t i, sz[CV_MAX_DIM] = {0}, dstofs[CV_MAX_DIM], esz = elemSize();
        CV_Assert(dims > 0 && dims < CV_MAX_DIM);
        for( i = 0; i < (size_t)dims; i++ )
            sz[i] = size.p[i];
        sz[dims-1] *= esz;
        dst.ndoffset(dstofs);
        dstofs[dims-1] *= esz;
        dst.u->currAllocator->upload(dst.u, data, dims, sz, dstofs, dst.step.p, step.p);
        return;
    }

    if( dims <= 2 )
    {
        _dst.create( rows, cols, type() );
        Mat dst = _dst.getMat();
        if( data == dst.data )
            return;

        if( rows > 0 && cols > 0 )
        {
            Mat src = *this;
            Size sz = getContinuousSize2D(src, dst, (int)elemSize());
            CV_CheckGE(sz.width, 0, "");

            const uchar* sptr = src.data;
            uchar* dptr = dst.data;

#if IPP_VERSION_X100 >= 201700
            CV_IPP_RUN_FAST(CV_INSTRUMENT_FUN_IPP(ippiCopy_8u_C1R_L, sptr, (int)src.step, dptr, (int)dst.step, ippiSizeL(sz.width, sz.height)) >= 0)
#endif

            for (; sz.height--; sptr += src.step, dptr += dst.step)
                memcpy(dptr, sptr, sz.width);
        }
        return;
    }

    _dst.create( dims, size, type() );
    Mat dst = _dst.getMat();
    if( data == dst.data )
        return;

    if( total() != 0 )
    {
        const Mat* arrays[] = { this, &dst };
        uchar* ptrs[2] = {};
        NAryMatIterator it(arrays, ptrs, 2);
        size_t sz = it.size*elemSize();

        for( size_t i = 0; i < it.nplanes; i++, ++it )
            memcpy(ptrs[1], ptrs[0], sz);
    }
}

#ifdef HAVE_IPP
static bool ipp_copyTo(const Mat &src, Mat &dst, const Mat &mask)
{
#ifdef HAVE_IPP_IW_LL
    CV_INSTRUMENT_REGION_IPP();

    if(mask.channels() > 1 || mask.depth() != CV_8U)
        return false;

    if (src.dims <= 2)
    {
        IppiSize size = ippiSize(src.size());
        return CV_INSTRUMENT_FUN_IPP(llwiCopyMask, src.ptr(), (int)src.step, dst.ptr(), (int)dst.step, size, (int)src.elemSize1(), src.channels(), mask.ptr(), (int)mask.step) >= 0;
    }
    else
    {
        const Mat      *arrays[] = {&src, &dst, &mask, NULL};
        uchar          *ptrs[3]  = {NULL};
        NAryMatIterator it(arrays, ptrs);

        IppiSize size = ippiSize(it.size, 1);

        for (size_t i = 0; i < it.nplanes; i++, ++it)
        {
            if(CV_INSTRUMENT_FUN_IPP(llwiCopyMask, ptrs[0], 0, ptrs[1], 0, size, (int)src.elemSize1(), src.channels(), ptrs[2], 0) < 0)
                return false;
        }
        return true;
    }
#else
    CV_UNUSED(src); CV_UNUSED(dst); CV_UNUSED(mask);
    return false;
#endif
}
#endif

void Mat::copyTo( OutputArray _dst, InputArray _mask ) const
{
    CV_INSTRUMENT_REGION();

    Mat mask = _mask.getMat();
    if( !mask.data )
    {
        copyTo(_dst);
        return;
    }

    int cn = channels(), mcn = mask.channels();
    CV_Assert( mask.depth() == CV_8U && (mcn == 1 || mcn == cn) );
    bool colorMask = mcn > 1;
    if( dims <= 2 )
    {
        CV_Assert( size() == mask.size() );
    }

    Mat dst;
    {
        Mat dst0 = _dst.getMat();
        _dst.create(dims, size, type()); // TODO Prohibit 'dst' re-creation, user should pass it explicitly with correct size/type or empty
        dst = _dst.getMat();

        if (dst.data != dst0.data) // re-allocation happened
        {
#ifdef OPENCV_FUTURE
            CV_Assert(dst0.empty() &&
                "copyTo(): dst size/type mismatch (looks like a bug) - use dst.release() before copyTo() call to suppress this message");
#endif
            dst = Scalar(0); // do not leave dst uninitialized
        }
    }

    CV_IPP_RUN_FAST(ipp_copyTo(*this, dst, mask))

    size_t esz = colorMask ? elemSize1() : elemSize();
    BinaryFunc copymask = getCopyMaskFunc(esz);

    if( dims <= 2 )
    {
        Mat src = *this;
        Size sz = getContinuousSize2D(src, dst, mask, mcn);
        copymask(src.data, src.step, mask.data, mask.step, dst.data, dst.step, sz, &esz);
        return;
    }

    const Mat* arrays[] = { this, &dst, &mask, 0 };
    uchar* ptrs[3] = {};
    NAryMatIterator it(arrays, ptrs);
    Size sz((int)(it.size*mcn), 1);

    for( size_t i = 0; i < it.nplanes; i++, ++it )
        copymask(ptrs[0], 0, ptrs[2], 0, ptrs[1], 0, sz, &esz);
}


static bool can_apply_memset(const Mat &mat, const Scalar &s, int &fill_value)
{
    // check if depth is 1 byte.
    switch (mat.depth())
    {
    case CV_8U: fill_value = saturate_cast<uchar>( s.val[0] ); break;
    case CV_8S: fill_value = saturate_cast<schar>( s.val[0] ); break;
    default: return false;
    }

    // check if all element is same.
    const int64* is = (const int64*)&s.val[0];
    switch (mat.channels())
    {
    case 1: return true;
    case 2: return (is[0] == is[1]);
    case 3: return (is[0] == is[1] && is[1] == is[2]);
    case 4: return (is[0] == is[1] && is[1] == is[2] && is[2] == is[3]);
    default: return false;
    }
}

Mat& Mat::operator = (const Scalar& s)
{
    CV_INSTRUMENT_REGION();

    if (this->empty())
        return *this;

    const Mat* arrays[] = { this };
    uchar* dptr;
    NAryMatIterator it(arrays, &dptr, 1);
    size_t elsize = it.size*elemSize();
    const int64* is = (const int64*)&s.val[0];

    if( is[0] == 0 && is[1] == 0 && is[2] == 0 && is[3] == 0 )
    {
        for( size_t i = 0; i < it.nplanes; i++, ++it )
            memset( dptr, 0, elsize );
    }
    else
    {
        int fill_value = 0;
        if ( can_apply_memset(*this, s, fill_value) )
        {
            for (size_t i = 0; i < it.nplanes; i++, ++it)
                memset(dptr, fill_value, elsize);
            return *this;
        }

        if( it.nplanes > 0 )
        {
            double scalar[12];
            scalarToRawData(s, scalar, type(), 12);
            size_t blockSize = 12*elemSize1();

            for( size_t j = 0; j < elsize; j += blockSize )
            {
                size_t sz = MIN(blockSize, elsize - j);
                CV_Assert(sz <= sizeof(scalar));
                memcpy( dptr + j, scalar, sz );
            }
        }

        for( size_t i = 1; i < it.nplanes; i++ )
        {
            ++it;
            memcpy( dptr, data, elsize );
        }
    }
    return *this;
}

#ifdef HAVE_IPP
static bool ipp_Mat_setTo_Mat(Mat &dst, Mat &_val, Mat &mask)
{
#ifdef HAVE_IPP_IW_LL
    CV_INSTRUMENT_REGION_IPP();

    if(mask.empty())
        return false;

    if(mask.depth() != CV_8U || mask.channels() > 1)
        return false;

    if(dst.channels() > 4)
        return false;

    if (dst.depth() == CV_32F)
    {
        for (int i = 0; i < (int)(_val.total()); i++)
        {
            float v = (float)(_val.at<double>(i));  // cast to float
            if (cvIsNaN(v) || cvIsInf(v))  // accept finite numbers only
                return false;
        }
    }

    if(dst.dims <= 2)
    {
        IppiSize            size     = ippiSize(dst.size());
        IppDataType         dataType = ippiGetDataType(dst.depth());
        ::ipp::IwValueFloat s;
        convertAndUnrollScalar(_val, CV_MAKETYPE(CV_64F, dst.channels()), (uchar*)((Ipp64f*)s), 1);

        return CV_INSTRUMENT_FUN_IPP(llwiSetMask, s, dst.ptr(), (int)dst.step, size, dataType, dst.channels(), mask.ptr(), (int)mask.step) >= 0;
    }
    else
    {
        const Mat      *arrays[] = {&dst, mask.empty()?NULL:&mask, NULL};
        uchar          *ptrs[2]  = {NULL};
        NAryMatIterator it(arrays, ptrs);

        IppiSize            size     = {(int)it.size, 1};
        IppDataType         dataType = ippiGetDataType(dst.depth());
        ::ipp::IwValueFloat s;
        convertAndUnrollScalar(_val, CV_MAKETYPE(CV_64F, dst.channels()), (uchar*)((Ipp64f*)s), 1);

        for( size_t i = 0; i < it.nplanes; i++, ++it)
        {
            if(CV_INSTRUMENT_FUN_IPP(llwiSetMask, s, ptrs[0], 0, size, dataType, dst.channels(), ptrs[1], 0) < 0)
                return false;
        }
        return true;
    }
#else
    CV_UNUSED(dst); CV_UNUSED(_val); CV_UNUSED(mask);
    return false;
#endif
}
#endif

Mat& Mat::setTo(InputArray _value, InputArray _mask)
{
    CV_INSTRUMENT_REGION();

    if( empty() )
        return *this;

    Mat value = _value.getMat(), mask = _mask.getMat();

    CV_Assert( checkScalar(value, type(), _value.kind(), _InputArray::MAT ));
    int cn = channels(), mcn = mask.channels();
    CV_Assert( mask.empty() || (mask.depth() == CV_8U && (mcn == 1 || mcn == cn) && size == mask.size) );

    CV_IPP_RUN_FAST(ipp_Mat_setTo_Mat(*this, value, mask), *this)

    size_t esz = mcn > 1 ? elemSize1() : elemSize();
    BinaryFunc copymask = getCopyMaskFunc(esz);

    const Mat* arrays[] = { this, !mask.empty() ? &mask : 0, 0 };
    uchar* ptrs[2]={0,0};
    NAryMatIterator it(arrays, ptrs);
    int totalsz = (int)it.size*mcn;
    int blockSize0 = std::min(totalsz, (int)((BLOCK_SIZE + esz-1)/esz));
    blockSize0 -= blockSize0 % mcn;    // must be divisible without remainder for unrolling and advancing
    AutoBuffer<uchar> _scbuf(blockSize0*esz + 32);
    uchar* scbuf = alignPtr((uchar*)_scbuf.data(), (int)sizeof(double));
    convertAndUnrollScalar( value, type(), scbuf, blockSize0/mcn );

    for( size_t i = 0; i < it.nplanes; i++, ++it )
    {
        for( int j = 0; j < totalsz; j += blockSize0 )
        {
            Size sz(std::min(blockSize0, totalsz - j), 1);
            size_t blockSize = sz.width*esz;
            if( ptrs[1] )
            {
                copymask(scbuf, 0, ptrs[1], 0, ptrs[0], 0, sz, &esz);
                ptrs[1] += sz.width;
            }
            else
                memcpy(ptrs[0], scbuf, blockSize);
            ptrs[0] += blockSize;
        }
    }
    return *this;
}


#if defined HAVE_OPENCL && !defined __APPLE__

static bool ocl_repeat(InputArray _src, int ny, int nx, OutputArray _dst)
{
    if (ny == 1 && nx == 1)
    {
        _src.copyTo(_dst);
        return true;
    }

    int type = _src.type(), depth = CV_MAT_DEPTH(type), cn = CV_MAT_CN(type),
            rowsPerWI = ocl::Device::getDefault().isIntel() ? 4 : 1,
            kercn = ocl::predictOptimalVectorWidth(_src, _dst);

    ocl::Kernel k("repeat", ocl::core::repeat_oclsrc,
                  format("-D T=%s -D nx=%d -D ny=%d -D rowsPerWI=%d -D cn=%d",
                         ocl::memopTypeToStr(CV_MAKE_TYPE(depth, kercn)),
                         nx, ny, rowsPerWI, kercn));
    if (k.empty())
        return false;

    UMat src = _src.getUMat(), dst = _dst.getUMat();
    k.args(ocl::KernelArg::ReadOnly(src, cn, kercn), ocl::KernelArg::WriteOnlyNoSize(dst));

    size_t globalsize[] = { (size_t)src.cols * cn / kercn, ((size_t)src.rows + rowsPerWI - 1) / rowsPerWI };
    return k.run(2, globalsize, NULL, false);
}

#endif

void repeat(InputArray _src, int ny, int nx, OutputArray _dst)
{
    CV_INSTRUMENT_REGION();

    CV_Assert(_src.getObj() != _dst.getObj());
    CV_Assert( _src.dims() <= 2 );
    CV_Assert( ny > 0 && nx > 0 );

    Size ssize = _src.size();
    _dst.create(ssize.height*ny, ssize.width*nx, _src.type());

#if !defined __APPLE__
    CV_OCL_RUN(_dst.isUMat(),
               ocl_repeat(_src, ny, nx, _dst))
#endif

    Mat src = _src.getMat(), dst = _dst.getMat();
    Size dsize = dst.size();
    int esz = (int)src.elemSize();
    int x, y;
    ssize.width *= esz; dsize.width *= esz;

    for( y = 0; y < ssize.height; y++ )
    {
        for( x = 0; x < dsize.width; x += ssize.width )
            memcpy( dst.ptr(y) + x, src.ptr(y), ssize.width );
    }

    for( ; y < dsize.height; y++ )
        memcpy( dst.ptr(y), dst.ptr(y - ssize.height), dsize.width );
}

Mat repeat(const Mat& src, int ny, int nx)
{
    if( nx == 1 && ny == 1 )
        return src;
    Mat dst;
    repeat(src, ny, nx, dst);
    return dst;
}


} // cv


/*
 Various border types, image boundaries are denoted with '|'

 * BORDER_REPLICATE:     aaaaaa|abcdefgh|hhhhhhh
 * BORDER_REFLECT:       fedcba|abcdefgh|hgfedcb
 * BORDER_REFLECT_101:   gfedcb|abcdefgh|gfedcba
 * BORDER_WRAP:          cdefgh|abcdefgh|abcdefg
 * BORDER_CONSTANT:      iiiiii|abcdefgh|iiiiiii  with some specified 'i'
 */
int cv::borderInterpolate( int p, int len, int borderType )
{
    CV_TRACE_FUNCTION_VERBOSE();

    CV_DbgAssert(len > 0);

#ifdef CV_STATIC_ANALYSIS
    if(p >= 0 && p < len)
#else
    if( (unsigned)p < (unsigned)len )
#endif
        ;
    else if( borderType == BORDER_REPLICATE )
        p = p < 0 ? 0 : len - 1;
    else if( borderType == BORDER_REFLECT || borderType == BORDER_REFLECT_101 )
    {
        int delta = borderType == BORDER_REFLECT_101;
        if( len == 1 )
            return 0;
        do
        {
            if( p < 0 )
                p = -p - 1 + delta;
            else
                p = len - 1 - (p - len) - delta;
        }
#ifdef CV_STATIC_ANALYSIS
        while(p < 0 || p >= len);
#else
        while( (unsigned)p >= (unsigned)len );
#endif
    }
    else if( borderType == BORDER_WRAP )
    {
        CV_Assert(len > 0);
        if( p < 0 )
            p -= ((p-len+1)/len)*len;
        if( p >= len )
            p %= len;
    }
    else if( borderType == BORDER_CONSTANT )
        p = -1;
    else
        CV_Error( CV_StsBadArg, "Unknown/unsupported border type" );
    return p;
}

namespace
{

void copyMakeBorder_8u( const uchar* src, size_t srcstep, cv::Size srcroi,
                        uchar* dst, size_t dststep, cv::Size dstroi,
                        int top, int left, int cn, int borderType )
{
    const int isz = (int)sizeof(int);
    int i, j, k, elemSize = 1;
    bool intMode = false;

    if( (cn | srcstep | dststep | (size_t)src | (size_t)dst) % isz == 0 )
    {
        cn /= isz;
        elemSize = isz;
        intMode = true;
    }

    cv::AutoBuffer<int> _tab((dstroi.width - srcroi.width)*cn);
    int* tab = _tab.data();
    int right = dstroi.width - srcroi.width - left;
    int bottom = dstroi.height - srcroi.height - top;

    for( i = 0; i < left; i++ )
    {
        j = cv::borderInterpolate(i - left, srcroi.width, borderType)*cn;
        for( k = 0; k < cn; k++ )
            tab[i*cn + k] = j + k;
    }

    for( i = 0; i < right; i++ )
    {
        j = cv::borderInterpolate(srcroi.width + i, srcroi.width, borderType)*cn;
        for( k = 0; k < cn; k++ )
            tab[(i+left)*cn + k] = j + k;
    }

    srcroi.width *= cn;
    dstroi.width *= cn;
    left *= cn;
    right *= cn;

    uchar* dstInner = dst + dststep*top + left*elemSize;

    for( i = 0; i < srcroi.height; i++, dstInner += dststep, src += srcstep )
    {
        if( dstInner != src )
            memcpy(dstInner, src, srcroi.width*elemSize);

        if( intMode )
        {
            const int* isrc = (int*)src;
            int* idstInner = (int*)dstInner;
            for( j = 0; j < left; j++ )
                idstInner[j - left] = isrc[tab[j]];
            for( j = 0; j < right; j++ )
                idstInner[j + srcroi.width] = isrc[tab[j + left]];
        }
        else
        {
            for( j = 0; j < left; j++ )
                dstInner[j - left] = src[tab[j]];
            for( j = 0; j < right; j++ )
                dstInner[j + srcroi.width] = src[tab[j + left]];
        }
    }

    dstroi.width *= elemSize;
    dst += dststep*top;

    for( i = 0; i < top; i++ )
    {
        j = cv::borderInterpolate(i - top, srcroi.height, borderType);
        memcpy(dst + (i - top)*dststep, dst + j*dststep, dstroi.width);
    }

    for( i = 0; i < bottom; i++ )
    {
        j = cv::borderInterpolate(i + srcroi.height, srcroi.height, borderType);
        memcpy(dst + (i + srcroi.height)*dststep, dst + j*dststep, dstroi.width);
    }
}


void copyMakeConstBorder_8u( const uchar* src, size_t srcstep, cv::Size srcroi,
                             uchar* dst, size_t dststep, cv::Size dstroi,
                             int top, int left, int cn, const uchar* value )
{
    int i, j;
    cv::AutoBuffer<uchar> _constBuf(dstroi.width*cn);
    uchar* constBuf = _constBuf.data();
    int right = dstroi.width - srcroi.width - left;
    int bottom = dstroi.height - srcroi.height - top;

    for( i = 0; i < dstroi.width; i++ )
    {
        for( j = 0; j < cn; j++ )
            constBuf[i*cn + j] = value[j];
    }

    srcroi.width *= cn;
    dstroi.width *= cn;
    left *= cn;
    right *= cn;

    uchar* dstInner = dst + dststep*top + left;

    for( i = 0; i < srcroi.height; i++, dstInner += dststep, src += srcstep )
    {
        if( dstInner != src )
            memcpy( dstInner, src, srcroi.width );
        memcpy( dstInner - left, constBuf, left );
        memcpy( dstInner + srcroi.width, constBuf, right );
    }

    for( i = 0; i < top; i++ )
        memcpy(dst + i * dststep, constBuf, dstroi.width);

    dst += (top + srcroi.height) * dststep;
    for( i = 0; i < bottom; i++ )
        memcpy(dst + i * dststep, constBuf, dstroi.width);
}

}

#ifdef HAVE_OPENCL

namespace cv {

static bool ocl_copyMakeBorder( InputArray _src, OutputArray _dst, int top, int bottom,
                                int left, int right, int borderType, const Scalar& value )
{
    int type = _src.type(), cn = CV_MAT_CN(type), depth = CV_MAT_DEPTH(type),
            rowsPerWI = ocl::Device::getDefault().isIntel() ? 4 : 1;
    bool isolated = (borderType & BORDER_ISOLATED) != 0;
    borderType &= ~cv::BORDER_ISOLATED;

    if ( !(borderType == BORDER_CONSTANT || borderType == BORDER_REPLICATE || borderType == BORDER_REFLECT ||
           borderType == BORDER_WRAP || borderType == BORDER_REFLECT_101) ||
         cn > 4)
        return false;

    const char * const borderMap[] = { "BORDER_CONSTANT", "BORDER_REPLICATE", "BORDER_REFLECT", "BORDER_WRAP", "BORDER_REFLECT_101" };
    int scalarcn = cn == 3 ? 4 : cn;
    int sctype = CV_MAKETYPE(depth, scalarcn);
    String buildOptions = format("-D T=%s -D %s -D T1=%s -D cn=%d -D ST=%s -D rowsPerWI=%d",
                                 ocl::memopTypeToStr(type), borderMap[borderType],
                                 ocl::memopTypeToStr(depth), cn,
                                 ocl::memopTypeToStr(sctype), rowsPerWI);

    ocl::Kernel k("copyMakeBorder", ocl::core::copymakeborder_oclsrc, buildOptions);
    if (k.empty())
        return false;

    UMat src = _src.getUMat();
    if( src.isSubmatrix() && !isolated )
    {
        Size wholeSize;
        Point ofs;
        src.locateROI(wholeSize, ofs);
        int dtop = std::min(ofs.y, top);
        int dbottom = std::min(wholeSize.height - src.rows - ofs.y, bottom);
        int dleft = std::min(ofs.x, left);
        int dright = std::min(wholeSize.width - src.cols - ofs.x, right);
        src.adjustROI(dtop, dbottom, dleft, dright);
        top -= dtop;
        left -= dleft;
        bottom -= dbottom;
        right -= dright;
    }

    _dst.create(src.rows + top + bottom, src.cols + left + right, type);
    UMat dst = _dst.getUMat();

    if (top == 0 && left == 0 && bottom == 0 && right == 0)
    {
        if(src.u != dst.u || src.step != dst.step)
            src.copyTo(dst);
        return true;
    }

    k.args(ocl::KernelArg::ReadOnly(src), ocl::KernelArg::WriteOnly(dst),
           top, left, ocl::KernelArg::Constant(Mat(1, 1, sctype, value)));

    size_t globalsize[2] = { (size_t)dst.cols, ((size_t)dst.rows + rowsPerWI - 1) / rowsPerWI };
    return k.run(2, globalsize, NULL, false);
}

}
#endif

#ifdef HAVE_IPP
namespace cv {

static bool ipp_copyMakeBorder( Mat &_src, Mat &_dst, int top, int bottom,
                                int left, int right, int _borderType, const Scalar& value )
{
#if defined HAVE_IPP_IW_LL && !IPP_DISABLE_PERF_COPYMAKE
    CV_INSTRUMENT_REGION_IPP();

    ::ipp::IwiBorderSize borderSize(left, top, right, bottom);
    ::ipp::IwiSize       size(_src.cols, _src.rows);
    IppDataType          dataType   = ippiGetDataType(_src.depth());
    IppiBorderType       borderType = ippiGetBorderType(_borderType);
    if((int)borderType == -1)
        return false;

    if(_src.dims > 2)
        return false;

    Rect dstRect(borderSize.left, borderSize.top,
        _dst.cols - borderSize.right - borderSize.left,
        _dst.rows - borderSize.bottom - borderSize.top);
    Mat  subDst = Mat(_dst, dstRect);
    Mat *pSrc   = &_src;

    return CV_INSTRUMENT_FUN_IPP(llwiCopyMakeBorder, pSrc->ptr(), pSrc->step, subDst.ptr(), subDst.step, size, dataType, _src.channels(), borderSize, borderType, &value[0]) >= 0;
#else
    CV_UNUSED(_src); CV_UNUSED(_dst); CV_UNUSED(top); CV_UNUSED(bottom); CV_UNUSED(left); CV_UNUSED(right);
    CV_UNUSED(_borderType); CV_UNUSED(value);
    return false;
#endif
}
}
#endif

void cv::copyMakeBorder( InputArray _src, OutputArray _dst, int top, int bottom,
                         int left, int right, int borderType, const Scalar& value )
{
    CV_INSTRUMENT_REGION();

    CV_Assert( top >= 0 && bottom >= 0 && left >= 0 && right >= 0 && _src.dims() <= 2);

    CV_OCL_RUN(_dst.isUMat(),
               ocl_copyMakeBorder(_src, _dst, top, bottom, left, right, borderType, value))

    Mat src = _src.getMat();
    int type = src.type();

    if( src.isSubmatrix() && (borderType & BORDER_ISOLATED) == 0 )
    {
        Size wholeSize;
        Point ofs;
        src.locateROI(wholeSize, ofs);
        int dtop = std::min(ofs.y, top);
        int dbottom = std::min(wholeSize.height - src.rows - ofs.y, bottom);
        int dleft = std::min(ofs.x, left);
        int dright = std::min(wholeSize.width - src.cols - ofs.x, right);
        src.adjustROI(dtop, dbottom, dleft, dright);
        top -= dtop;
        left -= dleft;
        bottom -= dbottom;
        right -= dright;
    }

    _dst.create( src.rows + top + bottom, src.cols + left + right, type );
    Mat dst = _dst.getMat();

    if(top == 0 && left == 0 && bottom == 0 && right == 0)
    {
        if(src.data != dst.data || src.step != dst.step)
            src.copyTo(dst);
        return;
    }

    borderType &= ~BORDER_ISOLATED;

    CV_IPP_RUN_FAST(ipp_copyMakeBorder(src, dst, top, bottom, left, right, borderType, value))

    if( borderType != BORDER_CONSTANT )
        copyMakeBorder_8u( src.ptr(), src.step, src.size(),
                           dst.ptr(), dst.step, dst.size(),
                           top, left, (int)src.elemSize(), borderType );
    else
    {
        int cn = src.channels(), cn1 = cn;
        AutoBuffer<double> buf(cn);
        if( cn > 4 )
        {
            CV_Assert( value[0] == value[1] && value[0] == value[2] && value[0] == value[3] );
            cn1 = 1;
        }
        scalarToRawData(value, buf.data(), CV_MAKETYPE(src.depth(), cn1), cn);
        copyMakeConstBorder_8u( src.ptr(), src.step, src.size(),
                                dst.ptr(), dst.step, dst.size(),
                                top, left, (int)src.elemSize(), (uchar*)buf.data() );
    }
}


#ifndef OPENCV_EXCLUDE_C_API

/* dst = src */
CV_IMPL void
cvCopy( const void* srcarr, void* dstarr, const void* maskarr )
{
    if( CV_IS_SPARSE_MAT(srcarr) && CV_IS_SPARSE_MAT(dstarr))
    {
        CV_Assert( maskarr == 0 );
        CvSparseMat* src1 = (CvSparseMat*)srcarr;
        CvSparseMat* dst1 = (CvSparseMat*)dstarr;
        CvSparseMatIterator iterator;
        CvSparseNode* node;

        dst1->dims = src1->dims;
        memcpy( dst1->size, src1->size, src1->dims*sizeof(src1->size[0]));
        dst1->valoffset = src1->valoffset;
        dst1->idxoffset = src1->idxoffset;
        cvClearSet( dst1->heap );

        if( src1->heap->active_count >= dst1->hashsize*CV_SPARSE_HASH_RATIO )
        {
            cvFree( &dst1->hashtable );
            dst1->hashsize = src1->hashsize;
            dst1->hashtable =
                (void**)cvAlloc( dst1->hashsize*sizeof(dst1->hashtable[0]));
        }

        memset( dst1->hashtable, 0, dst1->hashsize*sizeof(dst1->hashtable[0]));

        for( node = cvInitSparseMatIterator( src1, &iterator );
             node != 0; node = cvGetNextSparseNode( &iterator ))
        {
            CvSparseNode* node_copy = (CvSparseNode*)cvSetNew( dst1->heap );
            int tabidx = node->hashval & (dst1->hashsize - 1);
            memcpy( node_copy, node, dst1->heap->elem_size );
            node_copy->next = (CvSparseNode*)dst1->hashtable[tabidx];
            dst1->hashtable[tabidx] = node_copy;
        }
        return;
    }
    cv::Mat src = cv::cvarrToMat(srcarr, false, true, 1), dst = cv::cvarrToMat(dstarr, false, true, 1);
    CV_Assert( src.depth() == dst.depth() && src.size == dst.size );

    int coi1 = 0, coi2 = 0;
    if( CV_IS_IMAGE(srcarr) )
        coi1 = cvGetImageCOI((const IplImage*)srcarr);
    if( CV_IS_IMAGE(dstarr) )
        coi2 = cvGetImageCOI((const IplImage*)dstarr);

    if( coi1 || coi2 )
    {
        CV_Assert( (coi1 != 0 || src.channels() == 1) &&
            (coi2 != 0 || dst.channels() == 1) );

        int pair[] = { std::max(coi1-1, 0), std::max(coi2-1, 0) };
        cv::mixChannels( &src, 1, &dst, 1, pair, 1 );
        return;
    }
    else
        CV_Assert( src.channels() == dst.channels() );

    if( !maskarr )
        src.copyTo(dst);
    else
        src.copyTo(dst, cv::cvarrToMat(maskarr));
}

CV_IMPL void
cvSet( void* arr, CvScalar value, const void* maskarr )
{
    cv::Mat m = cv::cvarrToMat(arr);
    if( !maskarr )
        m = value;
    else
        m.setTo(cv::Scalar(value), cv::cvarrToMat(maskarr));
}

CV_IMPL void
cvSetZero( CvArr* arr )
{
    if( CV_IS_SPARSE_MAT(arr) )
    {
        CvSparseMat* mat1 = (CvSparseMat*)arr;
        cvClearSet( mat1->heap );
        if( mat1->hashtable )
            memset( mat1->hashtable, 0, mat1->hashsize*sizeof(mat1->hashtable[0]));
        return;
    }
    cv::Mat m = cv::cvarrToMat(arr);
    m = cv::Scalar(0);
}

CV_IMPL void
cvFlip( const CvArr* srcarr, CvArr* dstarr, int flip_mode )
{
    cv::Mat src = cv::cvarrToMat(srcarr);
    cv::Mat dst;

    if (!dstarr)
      dst = src;
    else
      dst = cv::cvarrToMat(dstarr);

    CV_Assert( src.type() == dst.type() && src.size() == dst.size() );
    cv::flip( src, dst, flip_mode );
}

<<<<<<< HEAD
=======
CV_IMPL void
cvRepeat( const CvArr* srcarr, CvArr* dstarr )
{
    cv::Mat src = cv::cvarrToMat(srcarr), dst = cv::cvarrToMat(dstarr);
    CV_Assert( src.type() == dst.type() &&
        dst.rows % src.rows == 0 && dst.cols % src.cols == 0 );
    cv::repeat(src, dst.rows/src.rows, dst.cols/src.cols, dst);
}

#endif  // OPENCV_EXCLUDE_C_API
>>>>>>> bfb10d74
/* End of file. */<|MERGE_RESOLUTION|>--- conflicted
+++ resolved
@@ -1190,17 +1190,5 @@
     cv::flip( src, dst, flip_mode );
 }
 
-<<<<<<< HEAD
-=======
-CV_IMPL void
-cvRepeat( const CvArr* srcarr, CvArr* dstarr )
-{
-    cv::Mat src = cv::cvarrToMat(srcarr), dst = cv::cvarrToMat(dstarr);
-    CV_Assert( src.type() == dst.type() &&
-        dst.rows % src.rows == 0 && dst.cols % src.cols == 0 );
-    cv::repeat(src, dst.rows/src.rows, dst.cols/src.cols, dst);
-}
-
 #endif  // OPENCV_EXCLUDE_C_API
->>>>>>> bfb10d74
 /* End of file. */