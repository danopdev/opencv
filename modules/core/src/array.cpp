/*M///////////////////////////////////////////////////////////////////////////////////////
//
//  IMPORTANT: READ BEFORE DOWNLOADING, COPYING, INSTALLING OR USING.
//
//  By downloading, copying, installing or using the software you agree to this license.
//  If you do not agree to this license, do not download, install,
//  copy or use the software.
//
//
//                        Intel License Agreement
//                For Open Source Computer Vision Library
//
// Copyright (C) 2000, Intel Corporation, all rights reserved.
// Third party copyrights are property of their respective owners.
//
// Redistribution and use in source and binary forms, with or without modification,
// are permitted provided that the following conditions are met:
//
//   * Redistribution's of source code must retain the above copyright notice,
//     this list of conditions and the following disclaimer.
//
//   * Redistribution's in binary form must reproduce the above copyright notice,
//     this list of conditions and the following disclaimer in the documentation
//     and/or other materials provided with the distribution.
//
//   * The name of Intel Corporation may not be used to endorse or promote products
//     derived from this software without specific prior written permission.
//
// This software is provided by the copyright holders and contributors "as is" and
// any express or implied warranties, including, but not limited to, the implied
// warranties of merchantability and fitness for a particular purpose are disclaimed.
// In no event shall the Intel Corporation or contributors be liable for any direct,
// indirect, incidental, special, exemplary, or consequential damages
// (including, but not limited to, procurement of substitute goods or services;
// loss of use, data, or profits; or business interruption) however caused
// and on any theory of liability, whether in contract, strict liability,
// or tort (including negligence or otherwise) arising in any way out of
// the use of this software, even if advised of the possibility of such damage.
//
//M*/

/* ////////////////////////////////////////////////////////////////////
//
//  CvMat, CvMatND, CvSparceMat and IplImage support functions
//  (creation, deletion, copying, retrieving and setting elements etc.)
//
// */

#include "precomp.hpp"

#ifndef OPENCV_EXCLUDE_C_API

#define  CV_ORIGIN_TL  0
#define  CV_ORIGIN_BL  1

/* default image row align (in bytes) */
#define  CV_DEFAULT_IMAGE_ROW_ALIGN  4


static struct
{
    Cv_iplCreateImageHeader  createHeader;
    Cv_iplAllocateImageData  allocateData;
    Cv_iplDeallocate  deallocate;
    Cv_iplCreateROI  createROI;
    Cv_iplCloneImage  cloneImage;
}
CvIPL;

// Makes the library use native IPL image allocators
CV_IMPL void
cvSetIPLAllocators( Cv_iplCreateImageHeader createHeader,
                    Cv_iplAllocateImageData allocateData,
                    Cv_iplDeallocate deallocate,
                    Cv_iplCreateROI createROI,
                    Cv_iplCloneImage cloneImage )
{
    int count = (createHeader != 0) + (allocateData != 0) + (deallocate != 0) +
        (createROI != 0) + (cloneImage != 0);

    if( count != 0 && count != 5 )
        CV_Error( CV_StsBadArg, "Either all the pointers should be null or "
                                 "they all should be non-null" );

    CvIPL.createHeader = createHeader;
    CvIPL.allocateData = allocateData;
    CvIPL.deallocate = deallocate;
    CvIPL.createROI = createROI;
    CvIPL.cloneImage = cloneImage;
}


/****************************************************************************************\
*                               CvMat creation and basic operations                      *
\****************************************************************************************/

// Creates CvMat and underlying data
CV_IMPL CvMat*
cvCreateMat( int height, int width, int type )
{
    CvMat* arr = cvCreateMatHeader( height, width, type );
    cvCreateData( arr );

    return arr;
}


static void icvCheckHuge( CvMat* arr )
{
    if( (int64)arr->step*arr->rows > INT_MAX )
        arr->type &= ~CV_MAT_CONT_FLAG;
}

// Creates CvMat header only
CV_IMPL CvMat*
cvCreateMatHeader( int rows, int cols, int type )
{
    type = CV_MAT_TYPE(type);

    if( rows < 0 || cols < 0 )
        CV_Error( CV_StsBadSize, "Non-positive width or height" );

    int min_step = CV_ELEM_SIZE(type);
    if( min_step <= 0 )
        CV_Error( CV_StsUnsupportedFormat, "Invalid matrix type" );
    min_step *= cols;

    CvMat* arr = (CvMat*)cvAlloc( sizeof(*arr));

    arr->step = min_step;
    arr->type = CV_MAT_MAGIC_VAL | type | CV_MAT_CONT_FLAG;
    arr->rows = rows;
    arr->cols = cols;
    arr->data.ptr = 0;
    arr->refcount = 0;
    arr->hdr_refcount = 1;

    icvCheckHuge( arr );
    return arr;
}


// Initializes CvMat header, allocated by the user
CV_IMPL CvMat*
cvInitMatHeader( CvMat* arr, int rows, int cols,
                 int type, void* data, int step )
{
    if( !arr )
        CV_Error( CV_StsNullPtr, "" );

    if( (unsigned)CV_MAT_DEPTH(type) > CV_DEPTH_MAX )
        CV_Error( CV_BadNumChannels, "" );

    if( rows < 0 || cols < 0 )
        CV_Error( CV_StsBadSize, "Non-positive cols or rows" );

    type = CV_MAT_TYPE( type );
    arr->type = type | CV_MAT_MAGIC_VAL;
    arr->rows = rows;
    arr->cols = cols;
    arr->data.ptr = (uchar*)data;
    arr->refcount = 0;
    arr->hdr_refcount = 0;

    int pix_size = CV_ELEM_SIZE(type);
    int min_step = arr->cols*pix_size;

    if( step != CV_AUTOSTEP && step != 0 )
    {
        if( step < min_step )
            CV_Error( CV_BadStep, "" );
        arr->step = step;
    }
    else
    {
        arr->step = min_step;
    }

    arr->type = CV_MAT_MAGIC_VAL | type |
        (arr->rows == 1 || arr->step == min_step ? CV_MAT_CONT_FLAG : 0);

    icvCheckHuge( arr );
    return arr;
}


// Deallocates the CvMat structure and underlying data
CV_IMPL void
cvReleaseMat( CvMat** array )
{
    if( !array )
        CV_Error( CV_HeaderIsNull, "" );

    if( *array )
    {
        CvMat* arr = *array;

        if( !CV_IS_MAT_HDR_Z(arr) && !CV_IS_MATND_HDR(arr) )
            CV_Error( CV_StsBadFlag, "" );

        *array = 0;

        cvDecRefData( arr );
        cvFree( &arr );
    }
}


// Creates a copy of matrix
CV_IMPL CvMat*
cvCloneMat( const CvMat* src )
{
    if( !CV_IS_MAT_HDR( src ))
        CV_Error( CV_StsBadArg, "Bad CvMat header" );

    CvMat* dst = cvCreateMatHeader( src->rows, src->cols, src->type );

    if( src->data.ptr )
    {
        cvCreateData( dst );
        cvCopy( src, dst );
    }

    return dst;
}


/****************************************************************************************\
*                               CvMatND creation and basic operations                    *
\****************************************************************************************/

CV_IMPL CvMatND*
cvInitMatNDHeader( CvMatND* mat, int dims, const int* sizes,
                   int type, void* data )
{
    type = CV_MAT_TYPE(type);
    int64 step = CV_ELEM_SIZE(type);

    if( !mat )
        CV_Error( CV_StsNullPtr, "NULL matrix header pointer" );

    if( step == 0 )
        CV_Error( CV_StsUnsupportedFormat, "invalid array data type" );

    if( !sizes )
        CV_Error( CV_StsNullPtr, "NULL <sizes> pointer" );

    if( dims <= 0 || dims > CV_MAX_DIM )
        CV_Error( CV_StsOutOfRange,
        "non-positive or too large number of dimensions" );

    for( int i = dims - 1; i >= 0; i-- )
    {
        if( sizes[i] < 0 )
            CV_Error( CV_StsBadSize, "one of dimension sizes is non-positive" );
        mat->dim[i].size = sizes[i];
        if( step > INT_MAX )
            CV_Error( CV_StsOutOfRange, "The array is too big" );
        mat->dim[i].step = (int)step;
        step *= sizes[i];
    }

    mat->type = CV_MATND_MAGIC_VAL | (step <= INT_MAX ? CV_MAT_CONT_FLAG : 0) | type;
    mat->dims = dims;
    mat->data.ptr = (uchar*)data;
    mat->refcount = 0;
    mat->hdr_refcount = 0;
    return mat;
}


// Creates CvMatND and underlying data
CV_IMPL CvMatND*
cvCreateMatND( int dims, const int* sizes, int type )
{
    CvMatND* arr = cvCreateMatNDHeader( dims, sizes, type );
    cvCreateData( arr );

    return arr;
}


// Creates CvMatND header only
CV_IMPL CvMatND*
cvCreateMatNDHeader( int dims, const int* sizes, int type )
{
    if( dims <= 0 || dims > CV_MAX_DIM )
        CV_Error( CV_StsOutOfRange,
        "non-positive or too large number of dimensions" );

    CvMatND* arr = (CvMatND*)cvAlloc( sizeof(*arr) );

    cvInitMatNDHeader( arr, dims, sizes, type, 0 );
    arr->hdr_refcount = 1;
    return arr;
}


// Creates a copy of nD array
CV_IMPL CvMatND*
cvCloneMatND( const CvMatND* src )
{
    if( !CV_IS_MATND_HDR( src ))
        CV_Error( CV_StsBadArg, "Bad CvMatND header" );

    CV_Assert( src->dims <= CV_MAX_DIM );
    int sizes[CV_MAX_DIM];

    for( int i = 0; i < src->dims; i++ )
        sizes[i] = src->dim[i].size;

    CvMatND* dst = cvCreateMatNDHeader( src->dims, sizes, src->type );

    if( src->data.ptr )
    {
        cvCreateData( dst );
        cv::Mat _src = cv::cvarrToMat(src);
        cv::Mat _dst = cv::cvarrToMat(dst);
        uchar* data0 = dst->data.ptr;
        _src.copyTo(_dst);
        CV_Assert(_dst.data == data0);
        //cvCopy( src, dst );
    }

    return dst;
}


<<<<<<< HEAD
=======
static CvMatND*
cvGetMatND( const CvArr* arr, CvMatND* matnd, int* coi )
{
    CvMatND* result = 0;

    if( coi )
        *coi = 0;

    if( !matnd || !arr )
        CV_Error( CV_StsNullPtr, "NULL array pointer is passed" );

    if( CV_IS_MATND_HDR(arr))
    {
        if( !((CvMatND*)arr)->data.ptr )
            CV_Error( CV_StsNullPtr, "The matrix has NULL data pointer" );

        result = (CvMatND*)arr;
    }
    else
    {
        CvMat stub, *mat = (CvMat*)arr;

        if( CV_IS_IMAGE_HDR( mat ))
            mat = cvGetMat( mat, &stub, coi );

        if( !CV_IS_MAT_HDR( mat ))
            CV_Error( CV_StsBadArg, "Unrecognized or unsupported array type" );

        if( !mat->data.ptr )
            CV_Error( CV_StsNullPtr, "Input array has NULL data pointer" );

        matnd->data.ptr = mat->data.ptr;
        matnd->refcount = 0;
        matnd->hdr_refcount = 0;
        matnd->type = mat->type;
        matnd->dims = 2;
        matnd->dim[0].size = mat->rows;
        matnd->dim[0].step = mat->step;
        matnd->dim[1].size = mat->cols;
        matnd->dim[1].step = CV_ELEM_SIZE(mat->type);
        result = matnd;
    }

    return result;
}


// returns number of dimensions to iterate.
/*
Checks whether <count> arrays have equal type, sizes (mask is optional array
that needs to have the same size, but 8uC1 or 8sC1 type - feature has been disabled).
Returns number of dimensions to iterate through:
0 means that all arrays are continuous,
1 means that all arrays are vectors of continuous arrays etc.
and the size of largest common continuous part of the arrays
*/
CV_IMPL int
cvInitNArrayIterator( int count, CvArr** arrs,
                      const CvArr* mask, CvMatND* stubs,
                      CvNArrayIterator* iterator, int flags )
{
    int dims = -1;
    int i, j, size, dim0 = -1;
    int64 step;
    CvMatND* hdr0 = 0;

    if( count < 1 || count > CV_MAX_ARR )
        CV_Error( CV_StsOutOfRange, "Incorrect number of arrays" );

    if( !arrs || !stubs )
        CV_Error( CV_StsNullPtr, "Some of required array pointers is NULL" );

    if( !iterator )
        CV_Error( CV_StsNullPtr, "Iterator pointer is NULL" );

    if (mask)
        CV_Error( CV_StsBadArg, "Iterator with mask is not supported" );

    for( i = 0; i < count; i++ )
    {
        const CvArr* arr = arrs[i];
        CvMatND* hdr;

        if( !arr )
            CV_Error( CV_StsNullPtr, "Some of required array pointers is NULL" );

        if( CV_IS_MATND( arr ))
            hdr = (CvMatND*)arr;
        else
        {
            int coi = 0;
            hdr = cvGetMatND( arr, stubs + i, &coi );
            if( coi != 0 )
                CV_Error( CV_BadCOI, "COI set is not allowed here" );
        }

        iterator->hdr[i] = hdr;

        if( i > 0 )
        {
            if( hdr->dims != hdr0->dims )
                CV_Error( CV_StsUnmatchedSizes,
                          "Number of dimensions is the same for all arrays" );

            switch( flags & (CV_NO_DEPTH_CHECK|CV_NO_CN_CHECK))
            {
            case 0:
                if( !CV_ARE_TYPES_EQ( hdr, hdr0 ))
                    CV_Error( CV_StsUnmatchedFormats,
                              "Data type is not the same for all arrays" );
                break;
            case CV_NO_DEPTH_CHECK:
                if( !CV_ARE_CNS_EQ( hdr, hdr0 ))
                    CV_Error( CV_StsUnmatchedFormats,
                              "Number of channels is not the same for all arrays" );
                break;
            case CV_NO_CN_CHECK:
                if( !CV_ARE_CNS_EQ( hdr, hdr0 ))
                    CV_Error( CV_StsUnmatchedFormats,
                              "Depth is not the same for all arrays" );
                break;
            }

            if( !(flags & CV_NO_SIZE_CHECK) )
            {
                for( j = 0; j < hdr->dims; j++ )
                    if( hdr->dim[j].size != hdr0->dim[j].size )
                        CV_Error( CV_StsUnmatchedSizes,
                                  "Dimension sizes are the same for all arrays" );
            }
        }
        else
            hdr0 = hdr;

        step = CV_ELEM_SIZE(hdr->type);
        for( j = hdr->dims - 1; j > dim0; j-- )
        {
            if( step != hdr->dim[j].step )
                break;
            step *= hdr->dim[j].size;
        }

        if( j == dim0 && step > INT_MAX )
            j++;

        if( j > dim0 )
            dim0 = j;

        iterator->hdr[i] = (CvMatND*)hdr;
        iterator->ptr[i] = (uchar*)hdr->data.ptr;
    }

    size = 1;
    for( j = hdr0->dims - 1; j > dim0; j-- )
        size *= hdr0->dim[j].size;

    dims = dim0 + 1;
    iterator->dims = dims;
    iterator->count = count;
    iterator->size = cvSize(size,1);

    for( i = 0; i < dims; i++ )
        iterator->stack[i] = hdr0->dim[i].size;

    return dims;
}


// returns zero value if iteration is finished, non-zero otherwise
CV_IMPL int cvNextNArraySlice( CvNArrayIterator* iterator )
{
    CV_Assert( iterator != 0 );
    int i, dims;

    for( dims = iterator->dims; dims > 0; dims-- )
    {
        for( i = 0; i < iterator->count; i++ )
            iterator->ptr[i] += iterator->hdr[i]->dim[dims-1].step;

        if( --iterator->stack[dims-1] > 0 )
            break;

        const int size = iterator->hdr[0]->dim[dims-1].size;

        for( i = 0; i < iterator->count; i++ )
            iterator->ptr[i] -= (size_t)size*iterator->hdr[i]->dim[dims-1].step;

        iterator->stack[dims-1] = size;
    }

    return dims > 0;
}


>>>>>>> 5f249a3e
/****************************************************************************************\
*                            CvSparseMat creation and basic operations                   *
\****************************************************************************************/


// Creates CvMatND and underlying data
CV_IMPL CvSparseMat*
cvCreateSparseMat( int dims, const int* sizes, int type )
{
    type = CV_MAT_TYPE( type );
    int pix_size1 = CV_ELEM_SIZE1(type);
    int pix_size = pix_size1*CV_MAT_CN(type);
    int i, size;
    CvMemStorage* storage;

    if( pix_size == 0 )
        CV_Error( CV_StsUnsupportedFormat, "invalid array data type" );

    if( dims <= 0 || dims > CV_MAX_DIM )
        CV_Error( CV_StsOutOfRange, "bad number of dimensions" );

    if( !sizes )
        CV_Error( CV_StsNullPtr, "NULL <sizes> pointer" );

    for( i = 0; i < dims; i++ )
    {
        if( sizes[i] <= 0 )
            CV_Error( CV_StsBadSize, "one of dimension sizes is non-positive" );
    }

    CvSparseMat* arr = (CvSparseMat*)cvAlloc(sizeof(*arr)+MAX(0,dims-CV_MAX_DIM)*sizeof(arr->size[0]));

    arr->type = CV_SPARSE_MAT_MAGIC_VAL | type;
    arr->dims = dims;
    arr->refcount = 0;
    arr->hdr_refcount = 1;
    memcpy( arr->size, sizes, dims*sizeof(sizes[0]));

    arr->valoffset = (int)cvAlign(sizeof(CvSparseNode), pix_size1);
    arr->idxoffset = (int)cvAlign(arr->valoffset + pix_size, sizeof(int));
    size = (int)cvAlign(arr->idxoffset + dims*sizeof(int), sizeof(CvSetElem));

    storage = cvCreateMemStorage( CV_SPARSE_MAT_BLOCK );
    arr->heap = cvCreateSet( 0, sizeof(CvSet), size, storage );

    arr->hashsize = CV_SPARSE_HASH_SIZE0;
    size = arr->hashsize*sizeof(arr->hashtable[0]);

    arr->hashtable = (void**)cvAlloc( size );
    memset( arr->hashtable, 0, size );

    return arr;
}


// Creates CvMatND and underlying data
CV_IMPL void
cvReleaseSparseMat( CvSparseMat** array )
{
    if( !array )
        CV_Error( CV_HeaderIsNull, "" );

    if( *array )
    {
        CvSparseMat* arr = *array;

        if( !CV_IS_SPARSE_MAT_HDR(arr) )
            CV_Error( CV_StsBadFlag, "" );

        *array = 0;

        CvMemStorage* storage = arr->heap->storage;
        cvReleaseMemStorage( &storage );
        cvFree( &arr->hashtable );
        cvFree( &arr );
    }
}


// Creates CvMatND and underlying data
CV_IMPL CvSparseMat*
cvCloneSparseMat( const CvSparseMat* src )
{
    if( !CV_IS_SPARSE_MAT_HDR(src) )
        CV_Error( CV_StsBadArg, "Invalid sparse array header" );

    CvSparseMat* dst = cvCreateSparseMat( src->dims, src->size, src->type );
    cvCopy( src, dst );
    return dst;
}


CvSparseNode*
cvInitSparseMatIterator( const CvSparseMat* mat, CvSparseMatIterator* iterator )
{
    CvSparseNode* node = 0;
    int idx;

    if( !CV_IS_SPARSE_MAT( mat ))
        CV_Error( CV_StsBadArg, "Invalid sparse matrix header" );

    if( !iterator )
        CV_Error( CV_StsNullPtr, "NULL iterator pointer" );

    iterator->mat = (CvSparseMat*)mat;
    iterator->node = 0;

    for( idx = 0; idx < mat->hashsize; idx++ )
        if( mat->hashtable[idx] )
        {
            node = iterator->node = (CvSparseNode*)mat->hashtable[idx];
            break;
        }

    iterator->curidx = idx;
    return node;
}

#define ICV_SPARSE_MAT_HASH_MULTIPLIER  cv::SparseMat::HASH_SCALE

static uchar*
icvGetNodePtr( CvSparseMat* mat, const int* idx, int* _type,
               int create_node, unsigned* precalc_hashval )
{
    uchar* ptr = 0;
    int i, tabidx;
    unsigned hashval = 0;
    CvSparseNode *node;
    CV_Assert( CV_IS_SPARSE_MAT( mat ));

    if( !precalc_hashval )
    {
        for( i = 0; i < mat->dims; i++ )
        {
            int t = idx[i];
            if( (unsigned)t >= (unsigned)mat->size[i] )
                CV_Error( CV_StsOutOfRange, "One of indices is out of range" );
            hashval = hashval*ICV_SPARSE_MAT_HASH_MULTIPLIER + t;
        }
    }
    else
    {
        hashval = *precalc_hashval;
    }

    tabidx = hashval & (mat->hashsize - 1);
    hashval &= INT_MAX;

    if( create_node >= -1 )
    {
        for( node = (CvSparseNode*)mat->hashtable[tabidx];
             node != 0; node = node->next )
        {
            if( node->hashval == hashval )
            {
                int* nodeidx = CV_NODE_IDX(mat,node);
                for( i = 0; i < mat->dims; i++ )
                    if( idx[i] != nodeidx[i] )
                        break;
                if( i == mat->dims )
                {
                    ptr = (uchar*)CV_NODE_VAL(mat,node);
                    break;
                }
            }
        }
    }

    if( !ptr && create_node )
    {
        if( mat->heap->active_count >= mat->hashsize*CV_SPARSE_HASH_RATIO )
        {
            void** newtable;
            int newsize = MAX( mat->hashsize*2, CV_SPARSE_HASH_SIZE0);
            int newrawsize = newsize*sizeof(newtable[0]);

            CvSparseMatIterator iterator;
            CV_Assert( (newsize & (newsize - 1)) == 0 );

            // resize hash table
            newtable = (void**)cvAlloc( newrawsize );
            memset( newtable, 0, newrawsize );

            node = cvInitSparseMatIterator( mat, &iterator );
            while( node )
            {
                CvSparseNode* next = cvGetNextSparseNode( &iterator );
                int newidx = node->hashval & (newsize - 1);
                node->next = (CvSparseNode*)newtable[newidx];
                newtable[newidx] = node;
                node = next;
            }

            cvFree( &mat->hashtable );
            mat->hashtable = newtable;
            mat->hashsize = newsize;
            tabidx = hashval & (newsize - 1);
        }

        node = (CvSparseNode*)cvSetNew( mat->heap );
        node->hashval = hashval;
        node->next = (CvSparseNode*)mat->hashtable[tabidx];
        mat->hashtable[tabidx] = node;
        memcpy(CV_NODE_IDX(mat,node), idx, mat->dims*sizeof(idx[0]));
        ptr = (uchar*)CV_NODE_VAL(mat,node);
        if( create_node > 0 )
            memset( ptr, 0, CV_ELEM_SIZE(mat->type));
    }

    if( _type )
        *_type = CV_MAT_TYPE(mat->type);

    return ptr;
}


static void
icvDeleteNode( CvSparseMat* mat, const int* idx, unsigned* precalc_hashval )
{
    int i, tabidx;
    unsigned hashval = 0;
    CvSparseNode *node, *prev = 0;
    CV_Assert( CV_IS_SPARSE_MAT( mat ));

    if( !precalc_hashval )
    {
        for( i = 0; i < mat->dims; i++ )
        {
            int t = idx[i];
            if( (unsigned)t >= (unsigned)mat->size[i] )
                CV_Error( CV_StsOutOfRange, "One of indices is out of range" );
            hashval = hashval*ICV_SPARSE_MAT_HASH_MULTIPLIER + t;
        }
    }
    else
    {
        hashval = *precalc_hashval;
    }

    tabidx = hashval & (mat->hashsize - 1);
    hashval &= INT_MAX;

    for( node = (CvSparseNode*)mat->hashtable[tabidx];
         node != 0; prev = node, node = node->next )
    {
        if( node->hashval == hashval )
        {
            int* nodeidx = CV_NODE_IDX(mat,node);
            for( i = 0; i < mat->dims; i++ )
                if( idx[i] != nodeidx[i] )
                    break;
            if( i == mat->dims )
                break;
        }
    }

    if( node )
    {
        if( prev )
            prev->next = node->next;
        else
            mat->hashtable[tabidx] = node->next;
        cvSetRemoveByPtr( mat->heap, node );
    }
}


/****************************************************************************************\
*                          Common for multiple array types operations                    *
\****************************************************************************************/

// Allocates underlying array data
CV_IMPL void
cvCreateData( CvArr* arr )
{
    if( CV_IS_MAT_HDR_Z( arr ))
    {
        size_t step, total_size;
        CvMat* mat = (CvMat*)arr;
        step = mat->step;

        if( mat->rows == 0 || mat->cols == 0 )
            return;

        if( mat->data.ptr != 0 )
            CV_Error( CV_StsError, "Data is already allocated" );

        if( step == 0 )
            step = CV_ELEM_SIZE(mat->type)*mat->cols;

        int64 _total_size = (int64)step*mat->rows + sizeof(int) + CV_MALLOC_ALIGN;
        total_size = (size_t)_total_size;
        if(_total_size != (int64)total_size)
            CV_Error(CV_StsNoMem, "Too big buffer is allocated" );
        mat->refcount = (int*)cvAlloc( (size_t)total_size );
        mat->data.ptr = (uchar*)cvAlignPtr( mat->refcount + 1, CV_MALLOC_ALIGN );
        *mat->refcount = 1;
    }
    else if( CV_IS_IMAGE_HDR(arr))
    {
        IplImage* img = (IplImage*)arr;

        if( img->imageData != 0 )
            CV_Error( CV_StsError, "Data is already allocated" );

        if( !CvIPL.allocateData )
        {
            const int64 imageSize_tmp = (int64)img->widthStep*(int64)img->height;
            if( (int64)img->imageSize != imageSize_tmp )
                CV_Error( CV_StsNoMem, "Overflow for imageSize" );
            img->imageData = img->imageDataOrigin =
                        (char*)cvAlloc( (size_t)img->imageSize );
        }
        else
        {
            int depth = img->depth;
            int width = img->width;

            if( img->depth == IPL_DEPTH_32F || img->depth == IPL_DEPTH_64F )
            {
                img->width *= img->depth == IPL_DEPTH_32F ? sizeof(float) : sizeof(double);
                img->depth = IPL_DEPTH_8U;
            }

            CvIPL.allocateData( img, 0, 0 );

            img->width = width;
            img->depth = depth;
        }
    }
    else if( CV_IS_MATND_HDR( arr ))
    {
        CvMatND* mat = (CvMatND*)arr;
        size_t total_size = CV_ELEM_SIZE(mat->type);

        if( mat->dim[0].size == 0 )
            return;

        if( mat->data.ptr != 0 )
            CV_Error( CV_StsError, "Data is already allocated" );

        if( CV_IS_MAT_CONT( mat->type ))
        {
            total_size = (size_t)mat->dim[0].size*(mat->dim[0].step != 0 ?
                         (size_t)mat->dim[0].step : total_size);
        }
        else
        {
            int i;
            for( i = mat->dims - 1; i >= 0; i-- )
            {
                size_t size = (size_t)mat->dim[i].step*mat->dim[i].size;

                if( total_size < size )
                    total_size = size;
            }
        }

        mat->refcount = (int*)cvAlloc( total_size +
                                        sizeof(int) + CV_MALLOC_ALIGN );
        mat->data.ptr = (uchar*)cvAlignPtr( mat->refcount + 1, CV_MALLOC_ALIGN );
        *mat->refcount = 1;
    }
    else
        CV_Error( CV_StsBadArg, "unrecognized or unsupported array type" );
}


// Assigns external data to array
CV_IMPL void
cvSetData( CvArr* arr, void* data, int step )
{
    int pix_size, min_step;

    if( CV_IS_MAT_HDR(arr) || CV_IS_MATND_HDR(arr) )
        cvReleaseData( arr );

    if( CV_IS_MAT_HDR( arr ))
    {
        CvMat* mat = (CvMat*)arr;

        int type = CV_MAT_TYPE(mat->type);
        pix_size = CV_ELEM_SIZE(type);
        min_step = mat->cols*pix_size;

        if( step != CV_AUTOSTEP && step != 0 )
        {
            if( step < min_step && data != 0 )
                CV_Error( CV_BadStep, "" );
            mat->step = step;
        }
        else
            mat->step = min_step;

        mat->data.ptr = (uchar*)data;
        mat->type = CV_MAT_MAGIC_VAL | type |
                    (mat->rows == 1 || mat->step == min_step ? CV_MAT_CONT_FLAG : 0);
        icvCheckHuge( mat );
    }
    else if( CV_IS_IMAGE_HDR( arr ))
    {
        IplImage* img = (IplImage*)arr;

        pix_size = ((img->depth & 255) >> 3)*img->nChannels;
        min_step = img->width*pix_size;

        if( step != CV_AUTOSTEP && img->height > 1 )
        {
            if( step < min_step && data != 0 )
                CV_Error( CV_BadStep, "" );
            img->widthStep = step;
        }
        else
        {
            img->widthStep = min_step;
        }

        const int64 imageSize_tmp = (int64)img->widthStep*(int64)img->height;
        img->imageSize = (int)imageSize_tmp;
        if( (int64)img->imageSize != imageSize_tmp )
            CV_Error( CV_StsNoMem, "Overflow for imageSize" );
        img->imageData = img->imageDataOrigin = (char*)data;

        if( (((int)(size_t)data | step) & 7) == 0 &&
            cvAlign(img->width * pix_size, 8) == step )
            img->align = 8;
        else
            img->align = 4;
    }
    else if( CV_IS_MATND_HDR( arr ))
    {
        CvMatND* mat = (CvMatND*)arr;
        int i;
        int64 cur_step;

        if( step != CV_AUTOSTEP )
            CV_Error( CV_BadStep,
            "For multidimensional array only CV_AUTOSTEP is allowed here" );

        mat->data.ptr = (uchar*)data;
        cur_step = CV_ELEM_SIZE(mat->type);

        for( i = mat->dims - 1; i >= 0; i-- )
        {
            if( cur_step > INT_MAX )
                CV_Error( CV_StsOutOfRange, "The array is too big" );
            mat->dim[i].step = (int)cur_step;
            cur_step *= mat->dim[i].size;
        }
    }
    else
        CV_Error( CV_StsBadArg, "unrecognized or unsupported array type" );
}


// Deallocates array's data
CV_IMPL void
cvReleaseData( CvArr* arr )
{
    if( CV_IS_MAT_HDR( arr ) || CV_IS_MATND_HDR( arr ))
    {
        CvMat* mat = (CvMat*)arr;
        cvDecRefData( mat );
    }
    else if( CV_IS_IMAGE_HDR( arr ))
    {
        IplImage* img = (IplImage*)arr;

        if( !CvIPL.deallocate )
        {
            char* ptr = img->imageDataOrigin;
            img->imageData = img->imageDataOrigin = 0;
            cvFree( &ptr );
        }
        else
        {
            CvIPL.deallocate( img, IPL_IMAGE_DATA );
        }
    }
    else
        CV_Error( CV_StsBadArg, "unrecognized or unsupported array type" );
}


// Retrieves essential information about image ROI or CvMat data
CV_IMPL void
cvGetRawData( const CvArr* arr, uchar** data, int* step, CvSize* roi_size )
{
    if( CV_IS_MAT( arr ))
    {
        CvMat *mat = (CvMat*)arr;

        if( step )
            *step = mat->step;

        if( data )
            *data = mat->data.ptr;

        if( roi_size )
            *roi_size = cvSize(cvGetMatSize( mat ));
    }
    else if( CV_IS_IMAGE( arr ))
    {
        IplImage* img = (IplImage*)arr;

        if( step )
            *step = img->widthStep;

        if( data )
            *data = cvPtr2D( img, 0, 0 );

        if( roi_size )
        {
            if( img->roi )
            {
                *roi_size = cvSize( img->roi->width, img->roi->height );
            }
            else
            {
                *roi_size = cvSize( img->width, img->height );
            }
        }
    }
    else if( CV_IS_MATND( arr ))
    {
        CvMatND* mat = (CvMatND*)arr;

        if( !CV_IS_MAT_CONT( mat->type ))
            CV_Error( CV_StsBadArg, "Only continuous nD arrays are supported here" );

        if( data )
            *data = mat->data.ptr;

        if( roi_size || step )
        {
            if( roi_size )
            {
                int size1 = mat->dim[0].size, size2 = 1;

                if( mat->dims > 2 )
                {
                    int i;
                    for( i = 1; i < mat->dims; i++ )
                        size1 *= mat->dim[i].size;
                }
                else
                    size2 = mat->dim[1].size;

                roi_size->width = size2;
                roi_size->height = size1;
            }

            if( step )
                *step = mat->dim[0].step;
        }
    }
    else
        CV_Error( CV_StsBadArg, "unrecognized or unsupported array type" );
}


CV_IMPL int
cvGetElemType( const CvArr* arr )
{
    int type = -1;
    if( CV_IS_MAT_HDR(arr) || CV_IS_MATND_HDR(arr) || CV_IS_SPARSE_MAT_HDR(arr))
        type = CV_MAT_TYPE( ((CvMat*)arr)->type );
    else if( CV_IS_IMAGE(arr))
    {
        IplImage* img = (IplImage*)arr;
        type = CV_MAKETYPE( IPL2CV_DEPTH(img->depth), img->nChannels );
    }
    else
        CV_Error( CV_StsBadArg, "unrecognized or unsupported array type" );

    return type;
}


// Returns a number of array dimensions
CV_IMPL int
cvGetDims( const CvArr* arr, int* sizes )
{
    int dims = -1;
    if( CV_IS_MAT_HDR( arr ))
    {
        CvMat* mat = (CvMat*)arr;

        dims = 2;
        if( sizes )
        {
            sizes[0] = mat->rows;
            sizes[1] = mat->cols;
        }
    }
    else if( CV_IS_IMAGE( arr ))
    {
        IplImage* img = (IplImage*)arr;
        dims = 2;

        if( sizes )
        {
            sizes[0] = img->height;
            sizes[1] = img->width;
        }
    }
    else if( CV_IS_MATND_HDR( arr ))
    {
        CvMatND* mat = (CvMatND*)arr;
        dims = mat->dims;

        if( sizes )
        {
            int i;
            for( i = 0; i < dims; i++ )
                sizes[i] = mat->dim[i].size;
        }
    }
    else if( CV_IS_SPARSE_MAT_HDR( arr ))
    {
        CvSparseMat* mat = (CvSparseMat*)arr;
        dims = mat->dims;

        if( sizes )
            memcpy( sizes, mat->size, dims*sizeof(sizes[0]));
    }
    else
        CV_Error( CV_StsBadArg, "unrecognized or unsupported array type" );

    return dims;
}


// Returns the size of particular array dimension
CV_IMPL int
cvGetDimSize( const CvArr* arr, int index )
{
    int size = -1;

    if( CV_IS_MAT( arr ))
    {
        CvMat *mat = (CvMat*)arr;

        switch( index )
        {
        case 0:
            size = mat->rows;
            break;
        case 1:
            size = mat->cols;
            break;
        default:
            CV_Error( CV_StsOutOfRange, "bad dimension index" );
        }
    }
    else if( CV_IS_IMAGE( arr ))
    {
        IplImage* img = (IplImage*)arr;

        switch( index )
        {
        case 0:
            size = !img->roi ? img->height : img->roi->height;
            break;
        case 1:
            size = !img->roi ? img->width : img->roi->width;
            break;
        default:
            CV_Error( CV_StsOutOfRange, "bad dimension index" );
        }
    }
    else if( CV_IS_MATND_HDR( arr ))
    {
        CvMatND* mat = (CvMatND*)arr;

        if( (unsigned)index >= (unsigned)mat->dims )
            CV_Error( CV_StsOutOfRange, "bad dimension index" );

        size = mat->dim[index].size;
    }
    else if( CV_IS_SPARSE_MAT_HDR( arr ))
    {
        CvSparseMat* mat = (CvSparseMat*)arr;

        if( (unsigned)index >= (unsigned)mat->dims )
            CV_Error( CV_StsOutOfRange, "bad dimension index" );

        size = mat->size[index];
    }
    else
        CV_Error( CV_StsBadArg, "unrecognized or unsupported array type" );

    return size;
}


// Returns the size of CvMat or IplImage
CV_IMPL CvSize
cvGetSize( const CvArr* arr )
{
    CvSize size = {0, 0};

    if( CV_IS_MAT_HDR_Z( arr ))
    {
        CvMat *mat = (CvMat*)arr;

        size.width = mat->cols;
        size.height = mat->rows;
    }
    else if( CV_IS_IMAGE_HDR( arr ))
    {
        IplImage* img = (IplImage*)arr;

        if( img->roi )
        {
            size.width = img->roi->width;
            size.height = img->roi->height;
        }
        else
        {
            size.width = img->width;
            size.height = img->height;
        }
    }
    else
        CV_Error( CV_StsBadArg, "Array should be CvMat or IplImage" );

    return size;
}


// Selects sub-array (no data is copied)
CV_IMPL  CvMat*
cvGetSubRect( const CvArr* arr, CvMat* submat, CvRect rect )
{
    CvMat* res = 0;
    CvMat stub, *mat = (CvMat*)arr;

    if( !CV_IS_MAT( mat ))
        mat = cvGetMat( mat, &stub );

    if( !submat )
        CV_Error( CV_StsNullPtr, "" );

    if( (rect.x|rect.y|rect.width|rect.height) < 0 )
        CV_Error( CV_StsBadSize, "" );

    if( rect.x + rect.width > mat->cols ||
        rect.y + rect.height > mat->rows )
        CV_Error( CV_StsBadSize, "" );

    {
    /*
    int* refcount = mat->refcount;

    if( refcount )
        ++*refcount;

    cvDecRefData( submat );
    */
    submat->data.ptr = mat->data.ptr + (size_t)rect.y*mat->step +
                       rect.x*CV_ELEM_SIZE(mat->type);
    submat->step = mat->step;
    submat->type = (mat->type & (rect.width < mat->cols ? ~CV_MAT_CONT_FLAG : -1)) |
                   (rect.height <= 1 ? CV_MAT_CONT_FLAG : 0);
    submat->rows = rect.height;
    submat->cols = rect.width;
    submat->refcount = 0;
    res = submat;
    }

    return res;
}


// Selects array's row span.
CV_IMPL  CvMat*
cvGetRows( const CvArr* arr, CvMat* submat,
           int start_row, int end_row, int delta_row )
{
    CvMat* res = 0;
    CvMat stub, *mat = (CvMat*)arr;

    if( !CV_IS_MAT( mat ))
        mat = cvGetMat( mat, &stub );

    if( !submat )
        CV_Error( CV_StsNullPtr, "" );

    if( (unsigned)start_row >= (unsigned)mat->rows ||
        (unsigned)end_row > (unsigned)mat->rows || delta_row <= 0 )
        CV_Error( CV_StsOutOfRange, "" );

    {
    /*
    int* refcount = mat->refcount;

    if( refcount )
        ++*refcount;

    cvDecRefData( submat );
    */
    if( delta_row == 1 )
    {
        submat->rows = end_row - start_row;
        submat->step = mat->step;
    }
    else
    {
        submat->rows = (end_row - start_row + delta_row - 1)/delta_row;
        submat->step = mat->step * delta_row;
    }

    submat->cols = mat->cols;
    submat->step &= submat->rows > 1 ? -1 : 0;
    submat->data.ptr = mat->data.ptr + (size_t)start_row*mat->step;
    submat->type = (mat->type | (submat->rows == 1 ? CV_MAT_CONT_FLAG : 0)) &
                   (delta_row != 1 && submat->rows > 1 ? ~CV_MAT_CONT_FLAG : -1);
    submat->refcount = 0;
    submat->hdr_refcount = 0;
    res = submat;
    }

    return res;
}


// Selects array's column span.
CV_IMPL  CvMat*
cvGetCols( const CvArr* arr, CvMat* submat, int start_col, int end_col )
{
    CvMat* res = 0;
    CvMat stub, *mat = (CvMat*)arr;
    int cols;

    if( !CV_IS_MAT( mat ))
        mat = cvGetMat( mat, &stub );

    if( !submat )
        CV_Error( CV_StsNullPtr, "" );

    cols = mat->cols;
    if( (unsigned)start_col >= (unsigned)cols ||
        (unsigned)end_col > (unsigned)cols )
        CV_Error( CV_StsOutOfRange, "" );

    {
    /*
    int* refcount = mat->refcount;

    if( refcount )
        ++*refcount;

    cvDecRefData( submat );
    */
    submat->rows = mat->rows;
    submat->cols = end_col - start_col;
    submat->step = mat->step;
    submat->data.ptr = mat->data.ptr + (size_t)start_col*CV_ELEM_SIZE(mat->type);
    submat->type = mat->type & (submat->rows > 1 && submat->cols < cols ? ~CV_MAT_CONT_FLAG : -1);
    submat->refcount = 0;
    submat->hdr_refcount = 0;
    res = submat;
    }

    return res;
}


/****************************************************************************************\
*                      Operations on CvScalar and accessing array elements               *
\****************************************************************************************/

// Converts CvScalar to specified type
CV_IMPL void
cvScalarToRawData( const CvScalar* scalar, void* data, int type, int extend_to_12 )
{
    type = CV_MAT_TYPE(type);
    int cn = CV_MAT_CN( type );
    int depth = type & CV_MAT_DEPTH_MASK;

    CV_Assert( scalar && data );
    if( (unsigned)(cn - 1) >= 4 )
        CV_Error( CV_StsOutOfRange, "The number of channels must be 1, 2, 3 or 4" );

    switch( depth )
    {
    case CV_8UC1:
        while( cn-- )
        {
            int t = cvRound( scalar->val[cn] );
            ((uchar*)data)[cn] = cv::saturate_cast<uchar>(t);
        }
        break;
    case CV_8SC1:
        while( cn-- )
        {
            int t = cvRound( scalar->val[cn] );
            ((char*)data)[cn] = cv::saturate_cast<schar>(t);
        }
        break;
    case CV_16UC1:
        while( cn-- )
        {
            int t = cvRound( scalar->val[cn] );
            ((ushort*)data)[cn] = cv::saturate_cast<ushort>(t);
        }
        break;
    case CV_16SC1:
        while( cn-- )
        {
            int t = cvRound( scalar->val[cn] );
            ((short*)data)[cn] = cv::saturate_cast<short>(t);
        }
        break;
    case CV_32SC1:
        while( cn-- )
            ((int*)data)[cn] = cvRound( scalar->val[cn] );
        break;
    case CV_32FC1:
        while( cn-- )
            ((float*)data)[cn] = (float)(scalar->val[cn]);
        break;
    case CV_64FC1:
        while( cn-- )
            ((double*)data)[cn] = (double)(scalar->val[cn]);
        break;
    default:
        CV_Assert(0);
        CV_Error( CV_BadDepth, "" );
    }

    if( extend_to_12 )
    {
        int pix_size = CV_ELEM_SIZE(type);
        int offset = CV_ELEM_SIZE1(depth)*12;

        do
        {
            offset -= pix_size;
            memcpy((char*)data + offset, data, pix_size);
        }
        while( offset > pix_size );
    }
}


// Converts data of specified type to CvScalar
CV_IMPL void
cvRawDataToScalar( const void* data, int flags, CvScalar* scalar )
{
    int cn = CV_MAT_CN( flags );

    CV_Assert( scalar && data );

    if( (unsigned)(cn - 1) >= 4 )
        CV_Error( CV_StsOutOfRange, "The number of channels must be 1, 2, 3 or 4" );

    memset( scalar->val, 0, sizeof(scalar->val));

    switch( CV_MAT_DEPTH( flags ))
    {
    case CV_8U:
        while( cn-- )
            scalar->val[cn] = CV_8TO32F(((uchar*)data)[cn]);
        break;
    case CV_8S:
        while( cn-- )
            scalar->val[cn] = CV_8TO32F(((char*)data)[cn]);
        break;
    case CV_16U:
        while( cn-- )
            scalar->val[cn] = ((ushort*)data)[cn];
        break;
    case CV_16S:
        while( cn-- )
            scalar->val[cn] = ((short*)data)[cn];
        break;
    case CV_32S:
        while( cn-- )
            scalar->val[cn] = ((int*)data)[cn];
        break;
    case CV_32F:
        while( cn-- )
            scalar->val[cn] = ((float*)data)[cn];
        break;
    case CV_64F:
        while( cn-- )
            scalar->val[cn] = ((double*)data)[cn];
        break;
    default:
        CV_Assert(0);
        CV_Error( CV_BadDepth, "" );
    }
}


static double icvGetReal( const void* data, int type )
{
    switch( type )
    {
    case CV_8U:
        return *(uchar*)data;
    case CV_8S:
        return *(char*)data;
    case CV_16U:
        return *(ushort*)data;
    case CV_16S:
        return *(short*)data;
    case CV_32S:
        return *(int*)data;
    case CV_32F:
        return *(float*)data;
    case CV_64F:
        return *(double*)data;
    }

    return 0;
}


static void icvSetReal( double value, const void* data, int type )
{
    if( type < CV_32F )
    {
        int ivalue = cvRound(value);
        switch( type )
        {
        case CV_8U:
            *(uchar*)data = cv::saturate_cast<uchar>(ivalue);
            break;
        case CV_8S:
            *(schar*)data = cv::saturate_cast<schar>(ivalue);
            break;
        case CV_16U:
            *(ushort*)data = cv::saturate_cast<ushort>(ivalue);
            break;
        case CV_16S:
            *(short*)data = cv::saturate_cast<short>(ivalue);
            break;
        case CV_32S:
            *(int*)data = cv::saturate_cast<int>(ivalue);
            break;
        }
    }
    else
    {
        switch( type )
        {
        case CV_32F:
            *(float*)data = (float)value;
            break;
        case CV_64F:
            *(double*)data = value;
            break;
        }
    }
}


// Returns pointer to specified element of array (linear index is used)
CV_IMPL  uchar*
cvPtr1D( const CvArr* arr, int idx, int* _type )
{
    uchar* ptr = 0;
    if( CV_IS_MAT( arr ))
    {
        CvMat* mat = (CvMat*)arr;

        int type = CV_MAT_TYPE(mat->type);
        int pix_size = CV_ELEM_SIZE(type);

        if( _type )
            *_type = type;

        // the first part is mul-free sufficient check
        // that the index is within the matrix
        if( (unsigned)idx >= (unsigned)(mat->rows + mat->cols - 1) &&
            (unsigned)idx >= (unsigned)(mat->rows*mat->cols))
            CV_Error( CV_StsOutOfRange, "index is out of range" );

        if( CV_IS_MAT_CONT(mat->type))
        {
            ptr = mat->data.ptr + (size_t)idx*pix_size;
        }
        else
        {
            int row, col;
            if( mat->cols == 1 )
                row = idx, col = 0;
            else
                row = idx/mat->cols, col = idx - row*mat->cols;
            ptr = mat->data.ptr + (size_t)row*mat->step + col*pix_size;
        }
    }
    else if( CV_IS_IMAGE_HDR( arr ))
    {
        IplImage* img = (IplImage*)arr;
        int width = !img->roi ? img->width : img->roi->width;
        int y = idx/width, x = idx - y*width;

        ptr = cvPtr2D( arr, y, x, _type );
    }
    else if( CV_IS_MATND( arr ))
    {
        CvMatND* mat = (CvMatND*)arr;
        int j, type = CV_MAT_TYPE(mat->type);
        size_t size = mat->dim[0].size;

        if( _type )
            *_type = type;

        for( j = 1; j < mat->dims; j++ )
            size *= mat->dim[j].size;

        if((unsigned)idx >= (unsigned)size )
            CV_Error( CV_StsOutOfRange, "index is out of range" );

        if( CV_IS_MAT_CONT(mat->type))
        {
            int pix_size = CV_ELEM_SIZE(type);
            ptr = mat->data.ptr + (size_t)idx*pix_size;
        }
        else
        {
            ptr = mat->data.ptr;
            for( j = mat->dims - 1; j >= 0; j-- )
            {
                int sz = mat->dim[j].size;
                if( sz )
                {
                    int t = idx/sz;
                    ptr += (idx - t*sz)*mat->dim[j].step;
                    idx = t;
                }
            }
        }
    }
    else if( CV_IS_SPARSE_MAT( arr ))
    {
        CvSparseMat* m = (CvSparseMat*)arr;
        if( m->dims == 1 )
            ptr = icvGetNodePtr( (CvSparseMat*)arr, &idx, _type, 1, 0 );
        else
        {
            int i, n = m->dims;
            CV_DbgAssert( n <= CV_MAX_DIM );
            int _idx[CV_MAX_DIM];

            for( i = n - 1; i >= 0; i-- )
            {
                int t = idx / m->size[i];
                _idx[i] = idx - t*m->size[i];
                idx = t;
            }
            ptr = icvGetNodePtr( (CvSparseMat*)arr, _idx, _type, 1, 0 );
        }
    }
    else
    {
        CV_Error( CV_StsBadArg, "unrecognized or unsupported array type" );
    }

    return ptr;
}


// Returns pointer to specified element of 2d array
CV_IMPL  uchar*
cvPtr2D( const CvArr* arr, int y, int x, int* _type )
{
    uchar* ptr = 0;
    if( CV_IS_MAT( arr ))
    {
        CvMat* mat = (CvMat*)arr;
        int type;

        if( (unsigned)y >= (unsigned)(mat->rows) ||
            (unsigned)x >= (unsigned)(mat->cols) )
            CV_Error( CV_StsOutOfRange, "index is out of range" );

        type = CV_MAT_TYPE(mat->type);
        if( _type )
            *_type = type;

        ptr = mat->data.ptr + (size_t)y*mat->step + x*CV_ELEM_SIZE(type);
    }
    else if( CV_IS_IMAGE( arr ))
    {
        IplImage* img = (IplImage*)arr;
        int pix_size = (img->depth & 255) >> 3;
        int width, height;
        ptr = (uchar*)img->imageData;

        if( img->dataOrder == 0 )
            pix_size *= img->nChannels;

        if( img->roi )
        {
            width = img->roi->width;
            height = img->roi->height;

            ptr += img->roi->yOffset*img->widthStep +
                   img->roi->xOffset*pix_size;

            if( img->dataOrder )
            {
                int coi = img->roi->coi;
                if( !coi )
                    CV_Error( CV_BadCOI,
                        "COI must be non-null in case of planar images" );
                ptr += (coi - 1)*img->imageSize;
            }
        }
        else
        {
            width = img->width;
            height = img->height;
        }

        if( (unsigned)y >= (unsigned)height ||
            (unsigned)x >= (unsigned)width )
            CV_Error( CV_StsOutOfRange, "index is out of range" );

        ptr += y*img->widthStep + x*pix_size;

        if( _type )
        {
            int type = IPL2CV_DEPTH(img->depth);
            if( type < 0 || (unsigned)(img->nChannels - 1) > 3 )
                CV_Error( CV_StsUnsupportedFormat, "" );

            *_type = CV_MAKETYPE( type, img->nChannels );
        }
    }
    else if( CV_IS_MATND( arr ))
    {
        CvMatND* mat = (CvMatND*)arr;

        if( mat->dims != 2 ||
            (unsigned)y >= (unsigned)(mat->dim[0].size) ||
            (unsigned)x >= (unsigned)(mat->dim[1].size) )
            CV_Error( CV_StsOutOfRange, "index is out of range" );

        ptr = mat->data.ptr + (size_t)y*mat->dim[0].step + x*mat->dim[1].step;
        if( _type )
            *_type = CV_MAT_TYPE(mat->type);
    }
    else if( CV_IS_SPARSE_MAT( arr ))
    {
        CV_Assert(((CvSparseMat*)arr)->dims == 2);
        int idx[] = { y, x };
        ptr = icvGetNodePtr( (CvSparseMat*)arr, idx, _type, 1, 0 );
    }
    else
    {
        CV_Error( CV_StsBadArg, "unrecognized or unsupported array type" );
    }

    return ptr;
}


// Returns pointer to specified element of 3d array
CV_IMPL  uchar*
cvPtr3D( const CvArr* arr, int z, int y, int x, int* _type )
{
    uchar* ptr = 0;
    if( CV_IS_MATND( arr ))
    {
        CvMatND* mat = (CvMatND*)arr;

        if( mat->dims != 3 ||
            (unsigned)z >= (unsigned)(mat->dim[0].size) ||
            (unsigned)y >= (unsigned)(mat->dim[1].size) ||
            (unsigned)x >= (unsigned)(mat->dim[2].size) )
            CV_Error( CV_StsOutOfRange, "index is out of range" );

        ptr = mat->data.ptr + (size_t)z*mat->dim[0].step +
              (size_t)y*mat->dim[1].step + x*mat->dim[2].step;

        if( _type )
            *_type = CV_MAT_TYPE(mat->type);
    }
    else if( CV_IS_SPARSE_MAT( arr ))
    {
        int idx[] = { z, y, x };
        ptr = icvGetNodePtr( (CvSparseMat*)arr, idx, _type, 1, 0 );
    }
    else
    {
        CV_Error( CV_StsBadArg, "unrecognized or unsupported array type" );
    }

    return ptr;
}


// Returns pointer to specified element of n-d array
CV_IMPL  uchar*
cvPtrND( const CvArr* arr, const int* idx, int* _type,
         int create_node, unsigned* precalc_hashval )
{
    uchar* ptr = 0;
    if( !idx )
        CV_Error( CV_StsNullPtr, "NULL pointer to indices" );

    if( CV_IS_SPARSE_MAT( arr ))
        ptr = icvGetNodePtr( (CvSparseMat*)arr, idx,
                             _type, create_node, precalc_hashval );
    else if( CV_IS_MATND( arr ))
    {
        CvMatND* mat = (CvMatND*)arr;
        int i;
        ptr = mat->data.ptr;

        for( i = 0; i < mat->dims; i++ )
        {
            if( (unsigned)idx[i] >= (unsigned)(mat->dim[i].size) )
                CV_Error( CV_StsOutOfRange, "index is out of range" );
            ptr += (size_t)idx[i]*mat->dim[i].step;
        }

        if( _type )
            *_type = CV_MAT_TYPE(mat->type);
    }
    else if( CV_IS_MAT_HDR(arr) || CV_IS_IMAGE_HDR(arr) )
        ptr = cvPtr2D( arr, idx[0], idx[1], _type );
    else
        CV_Error( CV_StsBadArg, "unrecognized or unsupported array type" );

    return ptr;
}


// Returns specified element of n-D array given linear index
CV_IMPL  CvScalar
cvGet1D( const CvArr* arr, int idx )
{
    CvScalar scalar = cvScalar();
    int type = 0;
    uchar* ptr;

    if( CV_IS_MAT( arr ) && CV_IS_MAT_CONT( ((CvMat*)arr)->type ))
    {
        CvMat* mat = (CvMat*)arr;

        type = CV_MAT_TYPE(mat->type);
        int pix_size = CV_ELEM_SIZE(type);

        // the first part is mul-free sufficient check
        // that the index is within the matrix
        if( (unsigned)idx >= (unsigned)(mat->rows + mat->cols - 1) &&
            (unsigned)idx >= (unsigned)(mat->rows*mat->cols))
            CV_Error( CV_StsOutOfRange, "index is out of range" );

        ptr = mat->data.ptr + (size_t)idx*pix_size;
    }
    else if( !CV_IS_SPARSE_MAT( arr ) || ((CvSparseMat*)arr)->dims > 1 )
        ptr = cvPtr1D( arr, idx, &type );
    else
        ptr = icvGetNodePtr( (CvSparseMat*)arr, &idx, &type, 0, 0 );

    if( ptr )
        cvRawDataToScalar( ptr, type, &scalar );

    return scalar;
}


// Returns specified element of 2D array
CV_IMPL  CvScalar
cvGet2D( const CvArr* arr, int y, int x )
{
    CvScalar scalar = cvScalar();
    int type = 0;
    uchar* ptr;

    if( CV_IS_MAT( arr ))
    {
        CvMat* mat = (CvMat*)arr;

        if( (unsigned)y >= (unsigned)(mat->rows) ||
            (unsigned)x >= (unsigned)(mat->cols) )
            CV_Error( CV_StsOutOfRange, "index is out of range" );

        type = CV_MAT_TYPE(mat->type);
        ptr = mat->data.ptr + (size_t)y*mat->step + x*CV_ELEM_SIZE(type);
    }
    else if( !CV_IS_SPARSE_MAT( arr ))
        ptr = cvPtr2D( arr, y, x, &type );
    else
    {
        int idx[] = { y, x };
        ptr = icvGetNodePtr( (CvSparseMat*)arr, idx, &type, 0, 0 );
    }

    if( ptr )
        cvRawDataToScalar( ptr, type, &scalar );

    return scalar;
}


// Returns specified element of 3D array
CV_IMPL  CvScalar
cvGet3D( const CvArr* arr, int z, int y, int x )
{
    CvScalar scalar = cvScalar();
    int type = 0;
    uchar* ptr;

    if( !CV_IS_SPARSE_MAT( arr ))
        ptr = cvPtr3D( arr, z, y, x, &type );
    else
    {
        int idx[] = { z, y, x };
        ptr = icvGetNodePtr( (CvSparseMat*)arr, idx, &type, 0, 0 );
    }

    if( ptr )
        cvRawDataToScalar( ptr, type, &scalar );
    return scalar;
}


// Returns specified element of nD array
CV_IMPL  CvScalar
cvGetND( const CvArr* arr, const int* idx )
{
    CvScalar scalar = cvScalar();
    int type = 0;
    uchar* ptr;

    if( !CV_IS_SPARSE_MAT( arr ))
        ptr = cvPtrND( arr, idx, &type );
    else
        ptr = icvGetNodePtr( (CvSparseMat*)arr, idx, &type, 0, 0 );

    if( ptr )
        cvRawDataToScalar( ptr, type, &scalar );

    return scalar;
}


// Returns specified element of n-D array given linear index
CV_IMPL  double
cvGetReal1D( const CvArr* arr, int idx )
{
    double value = 0;
    int type = 0;
    uchar* ptr;

    if( CV_IS_MAT( arr ) && CV_IS_MAT_CONT( ((CvMat*)arr)->type ))
    {
        CvMat* mat = (CvMat*)arr;

        type = CV_MAT_TYPE(mat->type);
        int pix_size = CV_ELEM_SIZE(type);

        // the first part is mul-free sufficient check
        // that the index is within the matrix
        if( (unsigned)idx >= (unsigned)(mat->rows + mat->cols - 1) &&
            (unsigned)idx >= (unsigned)(mat->rows*mat->cols))
            CV_Error( CV_StsOutOfRange, "index is out of range" );

        ptr = mat->data.ptr + (size_t)idx*pix_size;
    }
    else if( !CV_IS_SPARSE_MAT( arr ) || ((CvSparseMat*)arr)->dims > 1 )
        ptr = cvPtr1D( arr, idx, &type );
    else
        ptr = icvGetNodePtr( (CvSparseMat*)arr, &idx, &type, 0, 0 );

    if( ptr )
    {
        if( CV_MAT_CN( type ) > 1 )
            CV_Error( CV_BadNumChannels, "cvGetReal* support only single-channel arrays" );

        value = icvGetReal( ptr, type );
    }
    return value;
}


// Returns specified element of 2D array
CV_IMPL  double
cvGetReal2D( const CvArr* arr, int y, int x )
{
    double value = 0;
    int type = 0;
    uchar* ptr;

    if( CV_IS_MAT( arr ))
    {
        CvMat* mat = (CvMat*)arr;

        if( (unsigned)y >= (unsigned)(mat->rows) ||
            (unsigned)x >= (unsigned)(mat->cols) )
            CV_Error( CV_StsOutOfRange, "index is out of range" );

        type = CV_MAT_TYPE(mat->type);
        ptr = mat->data.ptr + (size_t)y*mat->step + x*CV_ELEM_SIZE(type);
    }
    else if( !CV_IS_SPARSE_MAT( arr ))
        ptr = cvPtr2D( arr, y, x, &type );
    else
    {
        int idx[] = { y, x };
        ptr = icvGetNodePtr( (CvSparseMat*)arr, idx, &type, 0, 0 );
    }

    if( ptr )
    {
        if( CV_MAT_CN( type ) > 1 )
            CV_Error( CV_BadNumChannels, "cvGetReal* support only single-channel arrays" );

        value = icvGetReal( ptr, type );
    }

    return value;
}


// Returns specified element of 3D array
CV_IMPL  double
cvGetReal3D( const CvArr* arr, int z, int y, int x )
{
    double value = 0;
    int type = 0;
    uchar* ptr;

    if( !CV_IS_SPARSE_MAT( arr ))
        ptr = cvPtr3D( arr, z, y, x, &type );
    else
    {
        int idx[] = { z, y, x };
        ptr = icvGetNodePtr( (CvSparseMat*)arr, idx, &type, 0, 0 );
    }

    if( ptr )
    {
        if( CV_MAT_CN( type ) > 1 )
            CV_Error( CV_BadNumChannels, "cvGetReal* support only single-channel arrays" );

        value = icvGetReal( ptr, type );
    }

    return value;
}


// Returns specified element of nD array
CV_IMPL  double
cvGetRealND( const CvArr* arr, const int* idx )
{
    double value = 0;
    int type = 0;
    uchar* ptr;

    if( !CV_IS_SPARSE_MAT( arr ))
        ptr = cvPtrND( arr, idx, &type );
    else
        ptr = icvGetNodePtr( (CvSparseMat*)arr, idx, &type, 0, 0 );

    if( ptr )
    {
        if( CV_MAT_CN( type ) > 1 )
            CV_Error( CV_BadNumChannels, "cvGetReal* support only single-channel arrays" );

        value = icvGetReal( ptr, type );
    }

    return value;
}


// Assigns new value to specified element of nD array given linear index
CV_IMPL  void
cvSet1D( CvArr* arr, int idx, CvScalar scalar )
{
    int type = 0;
    uchar* ptr;

    if( CV_IS_MAT( arr ) && CV_IS_MAT_CONT( ((CvMat*)arr)->type ))
    {
        CvMat* mat = (CvMat*)arr;

        type = CV_MAT_TYPE(mat->type);
        int pix_size = CV_ELEM_SIZE(type);

        // the first part is mul-free sufficient check
        // that the index is within the matrix
        if( (unsigned)idx >= (unsigned)(mat->rows + mat->cols - 1) &&
            (unsigned)idx >= (unsigned)(mat->rows*mat->cols))
            CV_Error( CV_StsOutOfRange, "index is out of range" );

        ptr = mat->data.ptr + (size_t)idx*pix_size;
    }
    else if( !CV_IS_SPARSE_MAT( arr ) || ((CvSparseMat*)arr)->dims > 1 )
        ptr = cvPtr1D( arr, idx, &type );
    else
        ptr = icvGetNodePtr( (CvSparseMat*)arr, &idx, &type, -1, 0 );

    cvScalarToRawData( &scalar, ptr, type );
}


// Assigns new value to specified element of 2D array
CV_IMPL  void
cvSet2D( CvArr* arr, int y, int x, CvScalar scalar )
{
    int type = 0;
    uchar* ptr;

    if( CV_IS_MAT( arr ))
    {
        CvMat* mat = (CvMat*)arr;

        if( (unsigned)y >= (unsigned)(mat->rows) ||
            (unsigned)x >= (unsigned)(mat->cols) )
            CV_Error( CV_StsOutOfRange, "index is out of range" );

        type = CV_MAT_TYPE(mat->type);
        ptr = mat->data.ptr + (size_t)y*mat->step + x*CV_ELEM_SIZE(type);
    }
    else if( !CV_IS_SPARSE_MAT( arr ))
        ptr = cvPtr2D( arr, y, x, &type );
    else
    {
        int idx[] = { y, x };
        ptr = icvGetNodePtr( (CvSparseMat*)arr, idx, &type, -1, 0 );
    }
    cvScalarToRawData( &scalar, ptr, type );
}


// Assigns new value to specified element of 3D array
CV_IMPL  void
cvSet3D( CvArr* arr, int z, int y, int x, CvScalar scalar )
{
    int type = 0;
    uchar* ptr;

    if( !CV_IS_SPARSE_MAT( arr ))
        ptr = cvPtr3D( arr, z, y, x, &type );
    else
    {
        int idx[] = { z, y, x };
        ptr = icvGetNodePtr( (CvSparseMat*)arr, idx, &type, -1, 0 );
    }
    cvScalarToRawData( &scalar, ptr, type );
}


// Assigns new value to specified element of nD array
CV_IMPL  void
cvSetND( CvArr* arr, const int* idx, CvScalar scalar )
{
    int type = 0;
    uchar* ptr;

    if( !CV_IS_SPARSE_MAT( arr ))
        ptr = cvPtrND( arr, idx, &type );
    else
        ptr = icvGetNodePtr( (CvSparseMat*)arr, idx, &type, -1, 0 );
    cvScalarToRawData( &scalar, ptr, type );
}


CV_IMPL  void
cvSetReal1D( CvArr* arr, int idx, double value )
{
    int type = 0;
    uchar* ptr;

    if( CV_IS_MAT( arr ) && CV_IS_MAT_CONT( ((CvMat*)arr)->type ))
    {
        CvMat* mat = (CvMat*)arr;

        type = CV_MAT_TYPE(mat->type);
        int pix_size = CV_ELEM_SIZE(type);

        // the first part is mul-free sufficient check
        // that the index is within the matrix
        if( (unsigned)idx >= (unsigned)(mat->rows + mat->cols - 1) &&
            (unsigned)idx >= (unsigned)(mat->rows*mat->cols))
            CV_Error( CV_StsOutOfRange, "index is out of range" );

        ptr = mat->data.ptr + (size_t)idx*pix_size;
    }
    else if( !CV_IS_SPARSE_MAT( arr ) || ((CvSparseMat*)arr)->dims > 1 )
        ptr = cvPtr1D( arr, idx, &type );
    else
        ptr = icvGetNodePtr( (CvSparseMat*)arr, &idx, &type, -1, 0 );

    if( CV_MAT_CN( type ) > 1 )
        CV_Error( CV_BadNumChannels, "cvSetReal* support only single-channel arrays" );

    if( ptr )
        icvSetReal( value, ptr, type );
}


CV_IMPL  void
cvSetReal2D( CvArr* arr, int y, int x, double value )
{
    int type = 0;
    uchar* ptr;

    if( CV_IS_MAT( arr ))
    {
        CvMat* mat = (CvMat*)arr;

        if( (unsigned)y >= (unsigned)(mat->rows) ||
            (unsigned)x >= (unsigned)(mat->cols) )
            CV_Error( CV_StsOutOfRange, "index is out of range" );

        type = CV_MAT_TYPE(mat->type);
        ptr = mat->data.ptr + (size_t)y*mat->step + x*CV_ELEM_SIZE(type);
    }
    else if( !CV_IS_SPARSE_MAT( arr ))
    {
        ptr = cvPtr2D( arr, y, x, &type );
    }
    else
    {
        int idx[] = { y, x };
        ptr = icvGetNodePtr( (CvSparseMat*)arr, idx, &type, -1, 0 );
    }
    if( CV_MAT_CN( type ) > 1 )
        CV_Error( CV_BadNumChannels, "cvSetReal* support only single-channel arrays" );

    if( ptr )
        icvSetReal( value, ptr, type );
}


CV_IMPL  void
cvSetReal3D( CvArr* arr, int z, int y, int x, double value )
{
    int type = 0;
    uchar* ptr;

    if( !CV_IS_SPARSE_MAT( arr ))
        ptr = cvPtr3D( arr, z, y, x, &type );
    else
    {
        int idx[] = { z, y, x };
        ptr = icvGetNodePtr( (CvSparseMat*)arr, idx, &type, -1, 0 );
    }
    if( CV_MAT_CN( type ) > 1 )
        CV_Error( CV_BadNumChannels, "cvSetReal* support only single-channel arrays" );

    if( ptr )
        icvSetReal( value, ptr, type );
}


CV_IMPL  void
cvSetRealND( CvArr* arr, const int* idx, double value )
{
    int type = 0;
    uchar* ptr;

    if( !CV_IS_SPARSE_MAT( arr ))
        ptr = cvPtrND( arr, idx, &type );
    else
        ptr = icvGetNodePtr( (CvSparseMat*)arr, idx, &type, -1, 0 );

    if( CV_MAT_CN( type ) > 1 )
        CV_Error( CV_BadNumChannels, "cvSetReal* support only single-channel arrays" );

    if( ptr )
        icvSetReal( value, ptr, type );
}


CV_IMPL void
cvClearND( CvArr* arr, const int* idx )
{
    if( !CV_IS_SPARSE_MAT( arr ))
    {
        int type;
        uchar* ptr;
        ptr = cvPtrND( arr, idx, &type );
        if( ptr )
            memset( ptr, 0, CV_ELEM_SIZE(type) );
    }
    else
        icvDeleteNode( (CvSparseMat*)arr, idx, 0 );
}


/****************************************************************************************\
*                             Conversion to CvMat or IplImage                            *
\****************************************************************************************/

// convert array (CvMat or IplImage) to CvMat
CV_IMPL CvMat*
cvGetMat( const CvArr* array, CvMat* mat,
          int* pCOI, int allowND )
{
    CvMat* result = 0;
    CvMat* src = (CvMat*)array;
    int coi = 0;

    if( !mat || !src )
        CV_Error( CV_StsNullPtr, "NULL array pointer is passed" );

    if( CV_IS_MAT_HDR(src))
    {
        if( !src->data.ptr )
            CV_Error( CV_StsNullPtr, "The matrix has NULL data pointer" );

        result = (CvMat*)src;
    }
    else if( CV_IS_IMAGE_HDR(src) )
    {
        const IplImage* img = (const IplImage*)src;
        int depth, order;

        if( img->imageData == 0 )
            CV_Error( CV_StsNullPtr, "The image has NULL data pointer" );

        depth = IPL2CV_DEPTH( img->depth );
        if( depth < 0 )
            CV_Error( CV_BadDepth, "" );

        order = img->dataOrder & (img->nChannels > 1 ? -1 : 0);

        if( img->roi )
        {
            if( order == IPL_DATA_ORDER_PLANE )
            {
                int type = depth;

                if( img->roi->coi == 0 )
                    CV_Error( CV_StsBadFlag,
                    "Images with planar data layout should be used with COI selected" );

                cvInitMatHeader( mat, img->roi->height,
                                img->roi->width, type,
                                img->imageData + (img->roi->coi-1)*img->imageSize +
                                img->roi->yOffset*img->widthStep +
                                img->roi->xOffset*CV_ELEM_SIZE(type),
                                img->widthStep );
            }
            else /* pixel order */
            {
                int type = CV_MAKETYPE( depth, img->nChannels );
                coi = img->roi->coi;

                if( img->nChannels > CV_CN_MAX )
                    CV_Error( CV_BadNumChannels,
                        "The image is interleaved and has over CV_CN_MAX channels" );

                cvInitMatHeader( mat, img->roi->height, img->roi->width,
                                 type, img->imageData +
                                 img->roi->yOffset*img->widthStep +
                                 img->roi->xOffset*CV_ELEM_SIZE(type),
                                 img->widthStep );
            }
        }
        else
        {
            int type = CV_MAKETYPE( depth, img->nChannels );

            if( order != IPL_DATA_ORDER_PIXEL )
                CV_Error( CV_StsBadFlag, "Pixel order should be used with coi == 0" );

            cvInitMatHeader( mat, img->height, img->width, type,
                             img->imageData, img->widthStep );
        }

        result = mat;
    }
    else if( allowND && CV_IS_MATND_HDR(src) )
    {
        CvMatND* matnd = (CvMatND*)src;
        int size1 = matnd->dim[0].size, size2 = 1;

        if( !src->data.ptr )
            CV_Error( CV_StsNullPtr, "Input array has NULL data pointer" );

        if( !CV_IS_MAT_CONT( matnd->type ))
            CV_Error( CV_StsBadArg, "Only continuous nD arrays are supported here" );

        if( matnd->dims > 2 )
        {
            int i;
            for( i = 1; i < matnd->dims; i++ )
                size2 *= matnd->dim[i].size;
        }
        else
            size2 = matnd->dims == 1 ? 1 : matnd->dim[1].size;

        mat->refcount = 0;
        mat->hdr_refcount = 0;
        mat->data.ptr = matnd->data.ptr;
        mat->rows = size1;
        mat->cols = size2;
        mat->type = CV_MAT_TYPE(matnd->type) | CV_MAT_MAGIC_VAL | CV_MAT_CONT_FLAG;
        mat->step = size2*CV_ELEM_SIZE(matnd->type);
        mat->step &= size1 > 1 ? -1 : 0;

        icvCheckHuge( mat );
        result = mat;
    }
    else
        CV_Error( CV_StsBadFlag, "Unrecognized or unsupported array type" );

    if( pCOI )
        *pCOI = coi;

    return result;
}


<<<<<<< HEAD
=======
CV_IMPL CvArr*
cvReshapeMatND( const CvArr* arr,
                int sizeof_header, CvArr* _header,
                int new_cn, int new_dims, int* new_sizes )
{
    CvArr* result = 0;
    int dims, coi = 0;

    if( !arr || !_header )
        CV_Error( CV_StsNullPtr, "NULL pointer to array or destination header" );

    if( new_cn == 0 && new_dims == 0 )
        CV_Error( CV_StsBadArg, "None of array parameters is changed: dummy call?" );

    dims = cvGetDims( arr );

    if( new_dims == 0 )
    {
        new_sizes = 0;
        new_dims = dims;
    }
    else if( new_dims == 1 )
    {
        new_sizes = 0;
    }
    else
    {
        if( new_dims <= 0 || new_dims > CV_MAX_DIM )
            CV_Error( CV_StsOutOfRange, "Non-positive or too large number of dimensions" );
        if( !new_sizes )
            CV_Error( CV_StsNullPtr, "New dimension sizes are not specified" );
    }

    if( new_dims <= 2 )
    {
        CvMat* mat = (CvMat*)arr;
        CvMat header;
        int* refcount = 0;
        int  hdr_refcount = 0;
        int  total_width, new_rows, cn;

        if( sizeof_header != sizeof(CvMat) && sizeof_header != sizeof(CvMatND) )
            CV_Error( CV_StsBadArg, "The output header should be CvMat or CvMatND" );

        if( mat == (CvMat*)_header )
        {
            refcount = mat->refcount;
            hdr_refcount = mat->hdr_refcount;
        }

        if( !CV_IS_MAT( mat ))
            mat = cvGetMat( mat, &header, &coi, 1 );

        cn = CV_MAT_CN( mat->type );
        total_width = mat->cols * cn;

        if( new_cn == 0 )
            new_cn = cn;

        if( new_sizes )
            new_rows = new_sizes[0];
        else if( new_dims == 1 )
            new_rows = total_width*mat->rows/new_cn;
        else
        {
            new_rows = mat->rows;
            if( new_cn > total_width )
                new_rows = mat->rows * total_width / new_cn;
        }

        if( new_rows != mat->rows )
        {
            int total_size = total_width * mat->rows;

            if( !CV_IS_MAT_CONT( mat->type ))
                CV_Error( CV_BadStep,
                "The matrix is not continuous so the number of rows can not be changed" );

            total_width = total_size / new_rows;

            if( total_width * new_rows != total_size )
                CV_Error( CV_StsBadArg, "The total number of matrix elements "
                                        "is not divisible by the new number of rows" );
        }

        header.rows = new_rows;
        header.cols = total_width / new_cn;

        if( header.cols * new_cn != total_width ||
            (new_sizes && header.cols != new_sizes[1]) )
            CV_Error( CV_StsBadArg, "The total matrix width is not "
                            "divisible by the new number of columns" );

        header.type = (mat->type & ~CV_MAT_TYPE_MASK) | CV_MAKETYPE(mat->type, new_cn);
        header.step = header.cols * CV_ELEM_SIZE(mat->type);
        header.step &= new_rows > 1 ? -1 : 0;
        header.refcount = refcount;
        header.hdr_refcount = hdr_refcount;

        if( sizeof_header == sizeof(CvMat) )
            *(CvMat*)_header = header;
        else
        {
            CvMatND* __header = (CvMatND*)_header;
            cvGetMatND(&header, __header, 0);
            if( new_dims > 0 )
                __header->dims = new_dims;
        }
    }
    else
    {
        CvMatND* header = (CvMatND*)_header;

        if( sizeof_header != sizeof(CvMatND))
            CV_Error( CV_StsBadSize, "The output header should be CvMatND" );

        if( !new_sizes )
        {
            if( !CV_IS_MATND( arr ))
                CV_Error( CV_StsBadArg, "The input array must be CvMatND" );

            {
            CvMatND* mat = (CvMatND*)arr;
            CV_Assert( new_cn > 0 );
            int last_dim_size = mat->dim[mat->dims-1].size*CV_MAT_CN(mat->type);
            int new_size = last_dim_size/new_cn;

            if( new_size*new_cn != last_dim_size )
                CV_Error( CV_StsBadArg,
                "The last dimension full size is not divisible by new number of channels");

            if( mat != header )
            {
                memcpy( header, mat, sizeof(*header));
                header->refcount = 0;
                header->hdr_refcount = 0;
            }

            header->dim[header->dims-1].size = new_size;
            header->type = (header->type & ~CV_MAT_TYPE_MASK) | CV_MAKETYPE(header->type, new_cn);
            }
        }
        else
        {
            CvMatND stub;
            CvMatND* mat = (CvMatND*)arr;
            int i, size1, size2;
            int step;

            if( new_cn != 0 )
                CV_Error( CV_StsBadArg,
                "Simultaneous change of shape and number of channels is not supported. "
                "Do it by 2 separate calls" );

            if( !CV_IS_MATND( mat ))
            {
                cvGetMatND( mat, &stub, &coi );
                mat = &stub;
            }

            if( CV_IS_MAT_CONT( mat->type ))
                CV_Error( CV_StsBadArg, "Non-continuous nD arrays are not supported" );

            size1 = mat->dim[0].size;
            for( i = 1; i < dims; i++ )
                size1 *= mat->dim[i].size;

            size2 = 1;
            for( i = 0; i < new_dims; i++ )
            {
                if( new_sizes[i] <= 0 )
                    CV_Error( CV_StsBadSize,
                    "One of new dimension sizes is non-positive" );
                size2 *= new_sizes[i];
            }

            if( size1 != size2 )
                CV_Error( CV_StsBadSize,
                "Number of elements in the original and reshaped array is different" );

            if( header != mat )
            {
                header->refcount = 0;
                header->hdr_refcount = 0;
            }

            header->dims = new_dims;
            header->type = mat->type;
            header->data.ptr = mat->data.ptr;
            step = CV_ELEM_SIZE(header->type);

            for( i = new_dims - 1; i >= 0; i-- )
            {
                header->dim[i].size = new_sizes[i];
                header->dim[i].step = step;
                step *= new_sizes[i];
            }
        }
    }

    if( coi )
        CV_Error( CV_BadCOI, "COI is not supported by this operation" );

    result = _header;
    return result;
}


>>>>>>> 5f249a3e
CV_IMPL CvMat*
cvReshape( const CvArr* array, CvMat* header,
           int new_cn, int new_rows )
{
    CvMat* result = 0;
    CvMat *mat = (CvMat*)array;
    int total_width, new_width;

    if( !header )
        CV_Error( CV_StsNullPtr, "" );

    if( !CV_IS_MAT( mat ))
    {
        int coi = 0;
        mat = cvGetMat( mat, header, &coi, 1 );
        if( coi )
            CV_Error( CV_BadCOI, "COI is not supported" );
    }

    if( new_cn == 0 )
        new_cn = CV_MAT_CN(mat->type);
    else if( (unsigned)(new_cn - 1) > 3 )
        CV_Error( CV_BadNumChannels, "" );

    if( mat != header )
    {
        int hdr_refcount = header->hdr_refcount;
        *header = *mat;
        header->refcount = 0;
        header->hdr_refcount = hdr_refcount;
    }

    total_width = mat->cols * CV_MAT_CN( mat->type );

    if( (new_cn > total_width || total_width % new_cn != 0) && new_rows == 0 )
        new_rows = mat->rows * total_width / new_cn;

    if( new_rows == 0 || new_rows == mat->rows )
    {
        header->rows = mat->rows;
        header->step = mat->step;
    }
    else
    {
        int total_size = total_width * mat->rows;
        if( !CV_IS_MAT_CONT( mat->type ))
            CV_Error( CV_BadStep,
            "The matrix is not continuous, thus its number of rows can not be changed" );

        if( (unsigned)new_rows > (unsigned)total_size )
            CV_Error( CV_StsOutOfRange, "Bad new number of rows" );

        total_width = total_size / new_rows;

        if( total_width * new_rows != total_size )
            CV_Error( CV_StsBadArg, "The total number of matrix elements "
                                    "is not divisible by the new number of rows" );

        header->rows = new_rows;
        header->step = total_width * CV_ELEM_SIZE1(mat->type);
    }

    new_width = total_width / new_cn;

    if( new_width * new_cn != total_width )
        CV_Error( CV_BadNumChannels,
        "The total width is not divisible by the new number of channels" );

    header->cols = new_width;
    header->type = (mat->type  & ~CV_MAT_TYPE_MASK) | CV_MAKETYPE(mat->type, new_cn);

    result = header;
    return  result;
}


// convert array (CvMat or IplImage) to IplImage
CV_IMPL IplImage*
cvGetImage( const CvArr* array, IplImage* img )
{
    IplImage* result = 0;
    const IplImage* src = (const IplImage*)array;

    if( !img )
        CV_Error( CV_StsNullPtr, "" );

    if( !CV_IS_IMAGE_HDR(src) )
    {
        const CvMat* mat = (const CvMat*)src;

        if( !CV_IS_MAT_HDR(mat))
            CV_Error( CV_StsBadFlag, "" );

        if( mat->data.ptr == 0 )
            CV_Error( CV_StsNullPtr, "" );

        int depth = cvIplDepth(mat->type);

        cvInitImageHeader( img, cvSize(mat->cols, mat->rows),
                           depth, CV_MAT_CN(mat->type) );
        cvSetData( img, mat->data.ptr, mat->step );

        result = img;
    }
    else
    {
        result = (IplImage*)src;
    }

    return result;
}


/****************************************************************************************\
*                               IplImage-specific functions                              *
\****************************************************************************************/

static IplROI* icvCreateROI( int coi, int xOffset, int yOffset, int width, int height )
{
    IplROI *roi = 0;
    if( !CvIPL.createROI )
    {
        roi = (IplROI*)cvAlloc( sizeof(*roi));

        roi->coi = coi;
        roi->xOffset = xOffset;
        roi->yOffset = yOffset;
        roi->width = width;
        roi->height = height;
    }
    else
    {
        roi = CvIPL.createROI( coi, xOffset, yOffset, width, height );
    }

    return roi;
}

static  void
icvGetColorModel( int nchannels, const char** colorModel, const char** channelSeq )
{
    static const char* tab[][2] =
    {
        {"GRAY", "GRAY"},
        {"",""},
        {"RGB","BGR"},
        {"RGB","BGRA"}
    };

    nchannels--;
    *colorModel = *channelSeq = "";

    if( (unsigned)nchannels <= 3 )
    {
        *colorModel = tab[nchannels][0];
        *channelSeq = tab[nchannels][1];
    }
}


// create IplImage header
CV_IMPL IplImage *
cvCreateImageHeader( CvSize size, int depth, int channels )
{
    IplImage *img = 0;

    if( !CvIPL.createHeader )
    {
        img = (IplImage *)cvAlloc( sizeof( *img ));
        cvInitImageHeader( img, size, depth, channels, IPL_ORIGIN_TL,
                                    CV_DEFAULT_IMAGE_ROW_ALIGN );
    }
    else
    {
        const char *colorModel, *channelSeq;

        icvGetColorModel( channels, &colorModel, &channelSeq );

        img = CvIPL.createHeader( channels, 0, depth, (char*)colorModel, (char*)channelSeq,
                                  IPL_DATA_ORDER_PIXEL, IPL_ORIGIN_TL,
                                  CV_DEFAULT_IMAGE_ROW_ALIGN,
                                  size.width, size.height, 0, 0, 0, 0 );
    }

    return img;
}


// create IplImage header and allocate underlying data
CV_IMPL IplImage *
cvCreateImage( CvSize size, int depth, int channels )
{
    IplImage *img = cvCreateImageHeader( size, depth, channels );
    CV_Assert( img );
    cvCreateData( img );

    return img;
}


// initialize IplImage header, allocated by the user
CV_IMPL IplImage*
cvInitImageHeader( IplImage * image, CvSize size, int depth,
                   int channels, int origin, int align )
{
    const char *colorModel, *channelSeq;

    if( !image )
        CV_Error( CV_HeaderIsNull, "null pointer to header" );

    *image = cvIplImage();

    icvGetColorModel( channels, &colorModel, &channelSeq );
    for (int i = 0; i < 4; i++)
    {
        image->colorModel[i] = colorModel[i];
        if (colorModel[i] == 0)
            break;
    }
    for (int i = 0; i < 4; i++)
    {
        image->channelSeq[i] = channelSeq[i];
        if (channelSeq[i] == 0)
            break;
    }

    if( size.width < 0 || size.height < 0 )
        CV_Error( CV_BadROISize, "Bad input roi" );

    if( (depth != (int)IPL_DEPTH_1U && depth != (int)IPL_DEPTH_8U &&
         depth != (int)IPL_DEPTH_8S && depth != (int)IPL_DEPTH_16U &&
         depth != (int)IPL_DEPTH_16S && depth != (int)IPL_DEPTH_32S &&
         depth != (int)IPL_DEPTH_32F && depth != (int)IPL_DEPTH_64F) ||
         channels < 0 )
        CV_Error( CV_BadDepth, "Unsupported format" );
    if( origin != CV_ORIGIN_BL && origin != CV_ORIGIN_TL )
        CV_Error( CV_BadOrigin, "Bad input origin" );

    if( align != 4 && align != 8 )
        CV_Error( CV_BadAlign, "Bad input align" );

    image->width = size.width;
    image->height = size.height;

    if( image->roi )
    {
        image->roi->coi = 0;
        image->roi->xOffset = image->roi->yOffset = 0;
        image->roi->width = size.width;
        image->roi->height = size.height;
    }

    image->nChannels = MAX( channels, 1 );
    image->depth = depth;
    image->align = align;
    image->widthStep = (((image->width * image->nChannels *
         (image->depth & ~IPL_DEPTH_SIGN) + 7)/8)+ align - 1) & (~(align - 1));
    image->origin = origin;
    const int64 imageSize_tmp = (int64)image->widthStep*(int64)image->height;
    image->imageSize = (int)imageSize_tmp;
    if( (int64)image->imageSize != imageSize_tmp )
        CV_Error( CV_StsNoMem, "Overflow for imageSize" );

    return image;
}


CV_IMPL void
cvReleaseImageHeader( IplImage** image )
{
    if( !image )
        CV_Error( CV_StsNullPtr, "" );

    if( *image )
    {
        IplImage* img = *image;
        *image = 0;

        if( !CvIPL.deallocate )
        {
            cvFree( &img->roi );
            cvFree( &img );
        }
        else
        {
            CvIPL.deallocate( img, IPL_IMAGE_HEADER | IPL_IMAGE_ROI );
        }
    }
}


CV_IMPL void
cvReleaseImage( IplImage ** image )
{
    if( !image )
        CV_Error( CV_StsNullPtr, "" );

    if( *image )
    {
        IplImage* img = *image;
        *image = 0;

        cvReleaseData( img );
        cvReleaseImageHeader( &img );
    }
}


CV_IMPL void
cvSetImageROI( IplImage* image, CvRect rect )
{
    if( !image )
        CV_Error( CV_HeaderIsNull, "" );

    // allow zero ROI width or height
    CV_Assert( rect.width >= 0 && rect.height >= 0 &&
               rect.x < image->width && rect.y < image->height &&
               rect.x + rect.width >= (int)(rect.width > 0) &&
               rect.y + rect.height >= (int)(rect.height > 0) );

    rect.width += rect.x;
    rect.height += rect.y;

    rect.x = std::max(rect.x, 0);
    rect.y = std::max(rect.y, 0);
    rect.width = std::min(rect.width, image->width);
    rect.height = std::min(rect.height, image->height);

    rect.width -= rect.x;
    rect.height -= rect.y;

    if( image->roi )
    {
        image->roi->xOffset = rect.x;
        image->roi->yOffset = rect.y;
        image->roi->width = rect.width;
        image->roi->height = rect.height;
    }
    else
        image->roi = icvCreateROI( 0, rect.x, rect.y, rect.width, rect.height );
}


CV_IMPL void
cvResetImageROI( IplImage* image )
{
    if( !image )
        CV_Error( CV_HeaderIsNull, "" );

    if( image->roi )
    {
        if( !CvIPL.deallocate )
        {
            cvFree( &image->roi );
        }
        else
        {
            CvIPL.deallocate( image, IPL_IMAGE_ROI );
            image->roi = 0;
        }
    }
}


CV_IMPL CvRect
cvGetImageROI( const IplImage* img )
{
    CvRect rect = {0, 0, 0, 0};
    if( !img )
        CV_Error( CV_StsNullPtr, "Null pointer to image" );

    if( img->roi )
        rect = cvRect( img->roi->xOffset, img->roi->yOffset,
                       img->roi->width, img->roi->height );
    else
        rect = cvRect( 0, 0, img->width, img->height );

    return rect;
}


CV_IMPL void
cvSetImageCOI( IplImage* image, int coi )
{
    if( !image )
        CV_Error( CV_HeaderIsNull, "" );

    if( (unsigned)coi > (unsigned)(image->nChannels) )
        CV_Error( CV_BadCOI, "" );

    if( image->roi || coi != 0 )
    {
        if( image->roi )
        {
            image->roi->coi = coi;
        }
        else
        {
            image->roi = icvCreateROI( coi, 0, 0, image->width, image->height );
        }
    }
}


CV_IMPL int
cvGetImageCOI( const IplImage* image )
{
    if( !image )
        CV_Error( CV_HeaderIsNull, "" );

    return image->roi ? image->roi->coi : 0;
}


CV_IMPL IplImage*
cvCloneImage( const IplImage* src )
{
    IplImage* dst = 0;

    if( !CV_IS_IMAGE_HDR( src ))
        CV_Error( CV_StsBadArg, "Bad image header" );

    if( !CvIPL.cloneImage )
    {
        dst = (IplImage*)cvAlloc( sizeof(*dst));

        memcpy( dst, src, sizeof(*src));
        dst->nSize = sizeof(IplImage);
        dst->imageData = dst->imageDataOrigin = 0;
        dst->roi = 0;

        if( src->roi )
        {
            dst->roi = icvCreateROI( src->roi->coi, src->roi->xOffset,
                          src->roi->yOffset, src->roi->width, src->roi->height );
        }

        if( src->imageData )
        {
            int size = src->imageSize;
            cvCreateData( dst );
            memcpy( dst->imageData, src->imageData, size );
        }
    }
    else
        dst = CvIPL.cloneImage( src );

    return dst;
}


/****************************************************************************************\
*                            Additional operations on CvTermCriteria                     *
\****************************************************************************************/

CV_IMPL CvTermCriteria
cvCheckTermCriteria( CvTermCriteria criteria, double default_eps,
                     int default_max_iters )
{
    CvTermCriteria crit;

    crit.type = CV_TERMCRIT_ITER|CV_TERMCRIT_EPS;
    crit.max_iter = default_max_iters;
    crit.epsilon = (float)default_eps;

    if( (criteria.type & ~(CV_TERMCRIT_EPS | CV_TERMCRIT_ITER)) != 0 )
        CV_Error( CV_StsBadArg,
                  "Unknown type of term criteria" );

    if( (criteria.type & CV_TERMCRIT_ITER) != 0 )
    {
        if( criteria.max_iter <= 0 )
            CV_Error( CV_StsBadArg,
                  "Iterations flag is set and maximum number of iterations is <= 0" );
        crit.max_iter = criteria.max_iter;
    }

    if( (criteria.type & CV_TERMCRIT_EPS) != 0 )
    {
        if( criteria.epsilon < 0 )
            CV_Error( CV_StsBadArg, "Accuracy flag is set and epsilon is < 0" );

        crit.epsilon = criteria.epsilon;
    }

    if( (criteria.type & (CV_TERMCRIT_EPS | CV_TERMCRIT_ITER)) == 0 )
        CV_Error( CV_StsBadArg,
                  "Neither accuracy nor maximum iterations "
                  "number flags are set in criteria type" );

    crit.epsilon = (float)MAX( 0, crit.epsilon );
    crit.max_iter = MAX( 1, crit.max_iter );

    return crit;
}

namespace cv
{

void DefaultDeleter<CvMat>::operator ()(CvMat* obj) const { cvReleaseMat(&obj); }
void DefaultDeleter<IplImage>::operator ()(IplImage* obj) const { cvReleaseImage(&obj); }
void DefaultDeleter<CvMatND>::operator ()(CvMatND* obj) const { cvReleaseMatND(&obj); }
void DefaultDeleter<CvSparseMat>::operator ()(CvSparseMat* obj) const { cvReleaseSparseMat(&obj); }
void DefaultDeleter<CvMemStorage>::operator ()(CvMemStorage* obj) const { cvReleaseMemStorage(&obj); }

} // cv::


/* universal functions */
CV_IMPL void
cvRelease( void** struct_ptr )
{
    if( !struct_ptr )
        CV_Error( CV_StsNullPtr, "NULL double pointer" );

    if( *struct_ptr )
    {
        if( CV_IS_MAT(*struct_ptr) )
            cvReleaseMat((CvMat**)struct_ptr);
        else if( CV_IS_IMAGE(*struct_ptr))
            cvReleaseImage((IplImage**)struct_ptr);
        else
            CV_Error( CV_StsError, "Unknown object type" );
    }
}


#endif  // OPENCV_EXCLUDE_C_API
/* End of file. */<|MERGE_RESOLUTION|>--- conflicted
+++ resolved
@@ -326,203 +326,6 @@
 }
 
 
-<<<<<<< HEAD
-=======
-static CvMatND*
-cvGetMatND( const CvArr* arr, CvMatND* matnd, int* coi )
-{
-    CvMatND* result = 0;
-
-    if( coi )
-        *coi = 0;
-
-    if( !matnd || !arr )
-        CV_Error( CV_StsNullPtr, "NULL array pointer is passed" );
-
-    if( CV_IS_MATND_HDR(arr))
-    {
-        if( !((CvMatND*)arr)->data.ptr )
-            CV_Error( CV_StsNullPtr, "The matrix has NULL data pointer" );
-
-        result = (CvMatND*)arr;
-    }
-    else
-    {
-        CvMat stub, *mat = (CvMat*)arr;
-
-        if( CV_IS_IMAGE_HDR( mat ))
-            mat = cvGetMat( mat, &stub, coi );
-
-        if( !CV_IS_MAT_HDR( mat ))
-            CV_Error( CV_StsBadArg, "Unrecognized or unsupported array type" );
-
-        if( !mat->data.ptr )
-            CV_Error( CV_StsNullPtr, "Input array has NULL data pointer" );
-
-        matnd->data.ptr = mat->data.ptr;
-        matnd->refcount = 0;
-        matnd->hdr_refcount = 0;
-        matnd->type = mat->type;
-        matnd->dims = 2;
-        matnd->dim[0].size = mat->rows;
-        matnd->dim[0].step = mat->step;
-        matnd->dim[1].size = mat->cols;
-        matnd->dim[1].step = CV_ELEM_SIZE(mat->type);
-        result = matnd;
-    }
-
-    return result;
-}
-
-
-// returns number of dimensions to iterate.
-/*
-Checks whether <count> arrays have equal type, sizes (mask is optional array
-that needs to have the same size, but 8uC1 or 8sC1 type - feature has been disabled).
-Returns number of dimensions to iterate through:
-0 means that all arrays are continuous,
-1 means that all arrays are vectors of continuous arrays etc.
-and the size of largest common continuous part of the arrays
-*/
-CV_IMPL int
-cvInitNArrayIterator( int count, CvArr** arrs,
-                      const CvArr* mask, CvMatND* stubs,
-                      CvNArrayIterator* iterator, int flags )
-{
-    int dims = -1;
-    int i, j, size, dim0 = -1;
-    int64 step;
-    CvMatND* hdr0 = 0;
-
-    if( count < 1 || count > CV_MAX_ARR )
-        CV_Error( CV_StsOutOfRange, "Incorrect number of arrays" );
-
-    if( !arrs || !stubs )
-        CV_Error( CV_StsNullPtr, "Some of required array pointers is NULL" );
-
-    if( !iterator )
-        CV_Error( CV_StsNullPtr, "Iterator pointer is NULL" );
-
-    if (mask)
-        CV_Error( CV_StsBadArg, "Iterator with mask is not supported" );
-
-    for( i = 0; i < count; i++ )
-    {
-        const CvArr* arr = arrs[i];
-        CvMatND* hdr;
-
-        if( !arr )
-            CV_Error( CV_StsNullPtr, "Some of required array pointers is NULL" );
-
-        if( CV_IS_MATND( arr ))
-            hdr = (CvMatND*)arr;
-        else
-        {
-            int coi = 0;
-            hdr = cvGetMatND( arr, stubs + i, &coi );
-            if( coi != 0 )
-                CV_Error( CV_BadCOI, "COI set is not allowed here" );
-        }
-
-        iterator->hdr[i] = hdr;
-
-        if( i > 0 )
-        {
-            if( hdr->dims != hdr0->dims )
-                CV_Error( CV_StsUnmatchedSizes,
-                          "Number of dimensions is the same for all arrays" );
-
-            switch( flags & (CV_NO_DEPTH_CHECK|CV_NO_CN_CHECK))
-            {
-            case 0:
-                if( !CV_ARE_TYPES_EQ( hdr, hdr0 ))
-                    CV_Error( CV_StsUnmatchedFormats,
-                              "Data type is not the same for all arrays" );
-                break;
-            case CV_NO_DEPTH_CHECK:
-                if( !CV_ARE_CNS_EQ( hdr, hdr0 ))
-                    CV_Error( CV_StsUnmatchedFormats,
-                              "Number of channels is not the same for all arrays" );
-                break;
-            case CV_NO_CN_CHECK:
-                if( !CV_ARE_CNS_EQ( hdr, hdr0 ))
-                    CV_Error( CV_StsUnmatchedFormats,
-                              "Depth is not the same for all arrays" );
-                break;
-            }
-
-            if( !(flags & CV_NO_SIZE_CHECK) )
-            {
-                for( j = 0; j < hdr->dims; j++ )
-                    if( hdr->dim[j].size != hdr0->dim[j].size )
-                        CV_Error( CV_StsUnmatchedSizes,
-                                  "Dimension sizes are the same for all arrays" );
-            }
-        }
-        else
-            hdr0 = hdr;
-
-        step = CV_ELEM_SIZE(hdr->type);
-        for( j = hdr->dims - 1; j > dim0; j-- )
-        {
-            if( step != hdr->dim[j].step )
-                break;
-            step *= hdr->dim[j].size;
-        }
-
-        if( j == dim0 && step > INT_MAX )
-            j++;
-
-        if( j > dim0 )
-            dim0 = j;
-
-        iterator->hdr[i] = (CvMatND*)hdr;
-        iterator->ptr[i] = (uchar*)hdr->data.ptr;
-    }
-
-    size = 1;
-    for( j = hdr0->dims - 1; j > dim0; j-- )
-        size *= hdr0->dim[j].size;
-
-    dims = dim0 + 1;
-    iterator->dims = dims;
-    iterator->count = count;
-    iterator->size = cvSize(size,1);
-
-    for( i = 0; i < dims; i++ )
-        iterator->stack[i] = hdr0->dim[i].size;
-
-    return dims;
-}
-
-
-// returns zero value if iteration is finished, non-zero otherwise
-CV_IMPL int cvNextNArraySlice( CvNArrayIterator* iterator )
-{
-    CV_Assert( iterator != 0 );
-    int i, dims;
-
-    for( dims = iterator->dims; dims > 0; dims-- )
-    {
-        for( i = 0; i < iterator->count; i++ )
-            iterator->ptr[i] += iterator->hdr[i]->dim[dims-1].step;
-
-        if( --iterator->stack[dims-1] > 0 )
-            break;
-
-        const int size = iterator->hdr[0]->dim[dims-1].size;
-
-        for( i = 0; i < iterator->count; i++ )
-            iterator->ptr[i] -= (size_t)size*iterator->hdr[i]->dim[dims-1].step;
-
-        iterator->stack[dims-1] = size;
-    }
-
-    return dims > 0;
-}
-
-
->>>>>>> 5f249a3e
 /****************************************************************************************\
 *                            CvSparseMat creation and basic operations                   *
 \****************************************************************************************/
@@ -2442,217 +2245,6 @@
 }
 
 
-<<<<<<< HEAD
-=======
-CV_IMPL CvArr*
-cvReshapeMatND( const CvArr* arr,
-                int sizeof_header, CvArr* _header,
-                int new_cn, int new_dims, int* new_sizes )
-{
-    CvArr* result = 0;
-    int dims, coi = 0;
-
-    if( !arr || !_header )
-        CV_Error( CV_StsNullPtr, "NULL pointer to array or destination header" );
-
-    if( new_cn == 0 && new_dims == 0 )
-        CV_Error( CV_StsBadArg, "None of array parameters is changed: dummy call?" );
-
-    dims = cvGetDims( arr );
-
-    if( new_dims == 0 )
-    {
-        new_sizes = 0;
-        new_dims = dims;
-    }
-    else if( new_dims == 1 )
-    {
-        new_sizes = 0;
-    }
-    else
-    {
-        if( new_dims <= 0 || new_dims > CV_MAX_DIM )
-            CV_Error( CV_StsOutOfRange, "Non-positive or too large number of dimensions" );
-        if( !new_sizes )
-            CV_Error( CV_StsNullPtr, "New dimension sizes are not specified" );
-    }
-
-    if( new_dims <= 2 )
-    {
-        CvMat* mat = (CvMat*)arr;
-        CvMat header;
-        int* refcount = 0;
-        int  hdr_refcount = 0;
-        int  total_width, new_rows, cn;
-
-        if( sizeof_header != sizeof(CvMat) && sizeof_header != sizeof(CvMatND) )
-            CV_Error( CV_StsBadArg, "The output header should be CvMat or CvMatND" );
-
-        if( mat == (CvMat*)_header )
-        {
-            refcount = mat->refcount;
-            hdr_refcount = mat->hdr_refcount;
-        }
-
-        if( !CV_IS_MAT( mat ))
-            mat = cvGetMat( mat, &header, &coi, 1 );
-
-        cn = CV_MAT_CN( mat->type );
-        total_width = mat->cols * cn;
-
-        if( new_cn == 0 )
-            new_cn = cn;
-
-        if( new_sizes )
-            new_rows = new_sizes[0];
-        else if( new_dims == 1 )
-            new_rows = total_width*mat->rows/new_cn;
-        else
-        {
-            new_rows = mat->rows;
-            if( new_cn > total_width )
-                new_rows = mat->rows * total_width / new_cn;
-        }
-
-        if( new_rows != mat->rows )
-        {
-            int total_size = total_width * mat->rows;
-
-            if( !CV_IS_MAT_CONT( mat->type ))
-                CV_Error( CV_BadStep,
-                "The matrix is not continuous so the number of rows can not be changed" );
-
-            total_width = total_size / new_rows;
-
-            if( total_width * new_rows != total_size )
-                CV_Error( CV_StsBadArg, "The total number of matrix elements "
-                                        "is not divisible by the new number of rows" );
-        }
-
-        header.rows = new_rows;
-        header.cols = total_width / new_cn;
-
-        if( header.cols * new_cn != total_width ||
-            (new_sizes && header.cols != new_sizes[1]) )
-            CV_Error( CV_StsBadArg, "The total matrix width is not "
-                            "divisible by the new number of columns" );
-
-        header.type = (mat->type & ~CV_MAT_TYPE_MASK) | CV_MAKETYPE(mat->type, new_cn);
-        header.step = header.cols * CV_ELEM_SIZE(mat->type);
-        header.step &= new_rows > 1 ? -1 : 0;
-        header.refcount = refcount;
-        header.hdr_refcount = hdr_refcount;
-
-        if( sizeof_header == sizeof(CvMat) )
-            *(CvMat*)_header = header;
-        else
-        {
-            CvMatND* __header = (CvMatND*)_header;
-            cvGetMatND(&header, __header, 0);
-            if( new_dims > 0 )
-                __header->dims = new_dims;
-        }
-    }
-    else
-    {
-        CvMatND* header = (CvMatND*)_header;
-
-        if( sizeof_header != sizeof(CvMatND))
-            CV_Error( CV_StsBadSize, "The output header should be CvMatND" );
-
-        if( !new_sizes )
-        {
-            if( !CV_IS_MATND( arr ))
-                CV_Error( CV_StsBadArg, "The input array must be CvMatND" );
-
-            {
-            CvMatND* mat = (CvMatND*)arr;
-            CV_Assert( new_cn > 0 );
-            int last_dim_size = mat->dim[mat->dims-1].size*CV_MAT_CN(mat->type);
-            int new_size = last_dim_size/new_cn;
-
-            if( new_size*new_cn != last_dim_size )
-                CV_Error( CV_StsBadArg,
-                "The last dimension full size is not divisible by new number of channels");
-
-            if( mat != header )
-            {
-                memcpy( header, mat, sizeof(*header));
-                header->refcount = 0;
-                header->hdr_refcount = 0;
-            }
-
-            header->dim[header->dims-1].size = new_size;
-            header->type = (header->type & ~CV_MAT_TYPE_MASK) | CV_MAKETYPE(header->type, new_cn);
-            }
-        }
-        else
-        {
-            CvMatND stub;
-            CvMatND* mat = (CvMatND*)arr;
-            int i, size1, size2;
-            int step;
-
-            if( new_cn != 0 )
-                CV_Error( CV_StsBadArg,
-                "Simultaneous change of shape and number of channels is not supported. "
-                "Do it by 2 separate calls" );
-
-            if( !CV_IS_MATND( mat ))
-            {
-                cvGetMatND( mat, &stub, &coi );
-                mat = &stub;
-            }
-
-            if( CV_IS_MAT_CONT( mat->type ))
-                CV_Error( CV_StsBadArg, "Non-continuous nD arrays are not supported" );
-
-            size1 = mat->dim[0].size;
-            for( i = 1; i < dims; i++ )
-                size1 *= mat->dim[i].size;
-
-            size2 = 1;
-            for( i = 0; i < new_dims; i++ )
-            {
-                if( new_sizes[i] <= 0 )
-                    CV_Error( CV_StsBadSize,
-                    "One of new dimension sizes is non-positive" );
-                size2 *= new_sizes[i];
-            }
-
-            if( size1 != size2 )
-                CV_Error( CV_StsBadSize,
-                "Number of elements in the original and reshaped array is different" );
-
-            if( header != mat )
-            {
-                header->refcount = 0;
-                header->hdr_refcount = 0;
-            }
-
-            header->dims = new_dims;
-            header->type = mat->type;
-            header->data.ptr = mat->data.ptr;
-            step = CV_ELEM_SIZE(header->type);
-
-            for( i = new_dims - 1; i >= 0; i-- )
-            {
-                header->dim[i].size = new_sizes[i];
-                header->dim[i].step = step;
-                step *= new_sizes[i];
-            }
-        }
-    }
-
-    if( coi )
-        CV_Error( CV_BadCOI, "COI is not supported by this operation" );
-
-    result = _header;
-    return result;
-}
-
-
->>>>>>> 5f249a3e
 CV_IMPL CvMat*
 cvReshape( const CvArr* array, CvMat* header,
            int new_cn, int new_rows )
