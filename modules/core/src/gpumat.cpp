/*M///////////////////////////////////////////////////////////////////////////////////////
//
//  IMPORTANT: READ BEFORE DOWNLOADING, COPYING, INSTALLING OR USING.
//
//  By downloading, copying, installing or using the software you agree to this license.
//  If you do not agree to this license, do not download, install,
//  copy or use the software.
//
//
//                           License Agreement
//                For Open Source Computer Vision Library
//
// Copyright (C) 2000-2008, Intel Corporation, all rights reserved.
// Copyright (C) 2009, Willow Garage Inc., all rights reserved.
// Third party copyrights are property of their respective owners.
//
// Redistribution and use in source and binary forms, with or without modification,
// are permitted provided that the following conditions are met:
//
//   * Redistribution's of source code must retain the above copyright notice,
//     this list of conditions and the following disclaimer.
//
//   * Redistribution's in binary form must reproduce the above copyright notice,
//     this list of conditions and the following disclaimer in the documentation
//     and/or other materials provided with the distribution.
//
//   * The name of the copyright holders may not be used to endorse or promote products
//     derived from this software without specific prior written permission.
//
// This software is provided by the copyright holders and contributors "as is" and
// any express or implied warranties, including, but not limited to, the implied
// warranties of merchantability and fitness for a particular purpose are disclaimed.
// In no event shall the Intel Corporation or contributors be liable for any direct,
// indirect, incidental, special, exemplary, or consequential damages
// (including, but not limited to, procurement of substitute goods or services;
// loss of use, data, or profits; or business interruption) however caused
// and on any theory of liability, whether in contract, strict liability,
// or tort (including negligence or otherwise) arising in any way out of
// the use of this software, even if advised of the possibility of such damage.
//
//M*/

#include "precomp.hpp"
#include "opencv2/core/gpumat.hpp"
#include <iostream>

#ifdef HAVE_CUDA
    #include <cuda_runtime.h>
    #include <npp.h>

    #define CUDART_MINIMUM_REQUIRED_VERSION 4020
    #define NPP_MINIMUM_REQUIRED_VERSION 4200

    #if (CUDART_VERSION < CUDART_MINIMUM_REQUIRED_VERSION)
        #error "Insufficient Cuda Runtime library version, please update it."
    #endif

    #if (NPP_VERSION_MAJOR * 1000 + NPP_VERSION_MINOR * 100 + NPP_VERSION_BUILD < NPP_MINIMUM_REQUIRED_VERSION)
        #error "Insufficient NPP version, please update it."
    #endif
#endif

using namespace std;
using namespace cv;
using namespace cv::gpu;

#ifndef HAVE_CUDA

#define throw_nogpu CV_Error(CV_GpuNotSupported, "The library is compiled without CUDA support")

#else // HAVE_CUDA

namespace
{
#if defined(__GNUC__)
    #define cudaSafeCall(expr)  ___cudaSafeCall(expr, __FILE__, __LINE__, __func__)
    #define nppSafeCall(expr)  ___nppSafeCall(expr, __FILE__, __LINE__, __func__)
#else /* defined(__CUDACC__) || defined(__MSVC__) */
    #define cudaSafeCall(expr)  ___cudaSafeCall(expr, __FILE__, __LINE__)
    #define nppSafeCall(expr)  ___nppSafeCall(expr, __FILE__, __LINE__)
#endif

    inline void ___cudaSafeCall(cudaError_t err, const char *file, const int line, const char *func = "")
    {
        if (cudaSuccess != err)
            cv::gpu::error(cudaGetErrorString(err), file, line, func);
    }

    inline void ___nppSafeCall(int err, const char *file, const int line, const char *func = "")
    {
        if (err < 0)
        {
            std::ostringstream msg;
            msg << "NPP API Call Error: " << err;
            cv::gpu::error(msg.str().c_str(), file, line, func);
        }
    }
}

#endif // HAVE_CUDA

//////////////////////////////// Initialization & Info ////////////////////////

#ifndef HAVE_CUDA

int cv::gpu::getCudaEnabledDeviceCount() { return 0; }

void cv::gpu::setDevice(int) { throw_nogpu; }
int cv::gpu::getDevice() { throw_nogpu; return 0; }

void cv::gpu::resetDevice() { throw_nogpu; }

bool cv::gpu::deviceSupports(FeatureSet) { throw_nogpu; return false; }

bool cv::gpu::TargetArchs::builtWith(FeatureSet) { throw_nogpu; return false; }
bool cv::gpu::TargetArchs::has(int, int) { throw_nogpu; return false; }
bool cv::gpu::TargetArchs::hasPtx(int, int) { throw_nogpu; return false; }
bool cv::gpu::TargetArchs::hasBin(int, int) { throw_nogpu; return false; }
bool cv::gpu::TargetArchs::hasEqualOrLessPtx(int, int) { throw_nogpu; return false; }
bool cv::gpu::TargetArchs::hasEqualOrGreater(int, int) { throw_nogpu; return false; }
bool cv::gpu::TargetArchs::hasEqualOrGreaterPtx(int, int) { throw_nogpu; return false; }
bool cv::gpu::TargetArchs::hasEqualOrGreaterBin(int, int) { throw_nogpu; return false; }

size_t cv::gpu::DeviceInfo::sharedMemPerBlock() const { throw_nogpu; return 0; }
void cv::gpu::DeviceInfo::queryMemory(size_t&, size_t&) const { throw_nogpu; }
size_t cv::gpu::DeviceInfo::freeMemory() const { throw_nogpu; return 0; }
size_t cv::gpu::DeviceInfo::totalMemory() const { throw_nogpu; return 0; }
bool cv::gpu::DeviceInfo::supports(FeatureSet) const { throw_nogpu; return false; }
bool cv::gpu::DeviceInfo::isCompatible() const { throw_nogpu; return false; }
void cv::gpu::DeviceInfo::query() { throw_nogpu; }

void cv::gpu::printCudaDeviceInfo(int) { throw_nogpu; }
void cv::gpu::printShortCudaDeviceInfo(int) { throw_nogpu; }

#else // HAVE_CUDA

int cv::gpu::getCudaEnabledDeviceCount()
{
    int count;
    cudaError_t error = cudaGetDeviceCount( &count );

    if (error == cudaErrorInsufficientDriver)
        return -1;

    if (error == cudaErrorNoDevice)
        return 0;

    cudaSafeCall( error );
    return count;
}

void cv::gpu::setDevice(int device)
{
    cudaSafeCall( cudaSetDevice( device ) );
}

int cv::gpu::getDevice()
{
    int device;
    cudaSafeCall( cudaGetDevice( &device ) );
    return device;
}

void cv::gpu::resetDevice()
{
    cudaSafeCall( cudaDeviceReset() );
}

namespace
{
    class CudaArch
    {
    public:
        CudaArch();

        bool builtWith(FeatureSet feature_set) const;
        bool hasPtx(int major, int minor) const;
        bool hasBin(int major, int minor) const;
        bool hasEqualOrLessPtx(int major, int minor) const;
        bool hasEqualOrGreaterPtx(int major, int minor) const;
        bool hasEqualOrGreaterBin(int major, int minor) const;

    private:
        static void fromStr(const string& set_as_str, vector<int>& arr);

        vector<int> bin;
        vector<int> ptx;
        vector<int> features;
    };

    const CudaArch cudaArch;

    CudaArch::CudaArch()
    {
        fromStr(CUDA_ARCH_BIN, bin);
        fromStr(CUDA_ARCH_PTX, ptx);
        fromStr(CUDA_ARCH_FEATURES, features);
    }

    bool CudaArch::builtWith(FeatureSet feature_set) const
    {
        return !features.empty() && (features.back() >= feature_set);
    }

    bool CudaArch::hasPtx(int major, int minor) const
    {
        return find(ptx.begin(), ptx.end(), major * 10 + minor) != ptx.end();
    }

    bool CudaArch::hasBin(int major, int minor) const
    {
        return find(bin.begin(), bin.end(), major * 10 + minor) != bin.end();
    }

    bool CudaArch::hasEqualOrLessPtx(int major, int minor) const
    {
        return !ptx.empty() && (ptx.front() <= major * 10 + minor);
    }

    bool CudaArch::hasEqualOrGreaterPtx(int major, int minor) const
    {
        return !ptx.empty() && (ptx.back() >= major * 10 + minor);
    }

    bool CudaArch::hasEqualOrGreaterBin(int major, int minor) const
    {
        return !bin.empty() && (bin.back() >= major * 10 + minor);
    }

    void CudaArch::fromStr(const string& set_as_str, vector<int>& arr)
    {
        if (set_as_str.find_first_not_of(" ") == string::npos)
            return;

        istringstream stream(set_as_str);
        int cur_value;

        while (!stream.eof())
        {
            stream >> cur_value;
            arr.push_back(cur_value);
        }

        sort(arr.begin(), arr.end());
    }
}

bool cv::gpu::TargetArchs::builtWith(cv::gpu::FeatureSet feature_set)
{
    return cudaArch.builtWith(feature_set);
}

bool cv::gpu::TargetArchs::has(int major, int minor)
{
    return hasPtx(major, minor) || hasBin(major, minor);
}

bool cv::gpu::TargetArchs::hasPtx(int major, int minor)
{
    return cudaArch.hasPtx(major, minor);
}

bool cv::gpu::TargetArchs::hasBin(int major, int minor)
{
    return cudaArch.hasBin(major, minor);
}

bool cv::gpu::TargetArchs::hasEqualOrLessPtx(int major, int minor)
{
    return cudaArch.hasEqualOrLessPtx(major, minor);
}

bool cv::gpu::TargetArchs::hasEqualOrGreater(int major, int minor)
{
    return hasEqualOrGreaterPtx(major, minor) || hasEqualOrGreaterBin(major, minor);
}

bool cv::gpu::TargetArchs::hasEqualOrGreaterPtx(int major, int minor)
{
    return cudaArch.hasEqualOrGreaterPtx(major, minor);
}

bool cv::gpu::TargetArchs::hasEqualOrGreaterBin(int major, int minor)
{
    return cudaArch.hasEqualOrGreaterBin(major, minor);
}

bool cv::gpu::deviceSupports(FeatureSet feature_set)
{
    static int versions[] =
    {
        -1, -1, -1, -1, -1, -1, -1, -1, -1, -1, -1, -1, -1
    };
    static const int cache_size = static_cast<int>(sizeof(versions) / sizeof(versions[0]));

    const int devId = getDevice();

    int version;

    if (devId < cache_size && versions[devId] >= 0)
        version = versions[devId];
    else
    {
        DeviceInfo dev(devId);
        version = dev.majorVersion() * 10 + dev.minorVersion();
        if (devId < cache_size)
            versions[devId] = version;
    }

    return TargetArchs::builtWith(feature_set) && (version >= feature_set);
}

namespace
{
    class DeviceProps
    {
    public:
        DeviceProps();
        ~DeviceProps();

        cudaDeviceProp* get(int devID);

    private:
        std::vector<cudaDeviceProp*> props_;
    };

    DeviceProps::DeviceProps()
    {
        props_.resize(10, 0);
    }

    DeviceProps::~DeviceProps()
    {
        for (size_t i = 0; i < props_.size(); ++i)
        {
            if (props_[i])
                delete props_[i];
        }
        props_.clear();
    }

    cudaDeviceProp* DeviceProps::get(int devID)
    {
        if (devID >= (int) props_.size())
            props_.resize(devID + 5, 0);

        if (!props_[devID])
        {
            props_[devID] = new cudaDeviceProp;
            cudaSafeCall( cudaGetDeviceProperties(props_[devID], devID) );
        }

        return props_[devID];
    }

    DeviceProps deviceProps;
}

size_t cv::gpu::DeviceInfo::sharedMemPerBlock() const
{
    return deviceProps.get(device_id_)->sharedMemPerBlock;
}

void cv::gpu::DeviceInfo::queryMemory(size_t& _totalMemory, size_t& _freeMemory) const
{
    int prevDeviceID = getDevice();
    if (prevDeviceID != device_id_)
        setDevice(device_id_);

    cudaSafeCall( cudaMemGetInfo(&_freeMemory, &_totalMemory) );

    if (prevDeviceID != device_id_)
        setDevice(prevDeviceID);
}

size_t cv::gpu::DeviceInfo::freeMemory() const
{
    size_t _totalMemory, _freeMemory;
    queryMemory(_totalMemory, _freeMemory);
    return _freeMemory;
}

size_t cv::gpu::DeviceInfo::totalMemory() const
{
    size_t _totalMemory, _freeMemory;
    queryMemory(_totalMemory, _freeMemory);
    return _totalMemory;
}

bool cv::gpu::DeviceInfo::supports(FeatureSet feature_set) const
{
    int version = majorVersion() * 10 + minorVersion();
    return version >= feature_set;
}

bool cv::gpu::DeviceInfo::isCompatible() const
{
    // Check PTX compatibility
    if (TargetArchs::hasEqualOrLessPtx(majorVersion(), minorVersion()))
        return true;

    // Check BIN compatibility
    for (int i = minorVersion(); i >= 0; --i)
        if (TargetArchs::hasBin(majorVersion(), i))
            return true;

    return false;
}

void cv::gpu::DeviceInfo::query()
{
<<<<<<< HEAD
    cudaDeviceProp prop;
    cudaSafeCall(cudaGetDeviceProperties(&prop, device_id_));
    name_ = prop.name;
    multi_processor_count_ = prop.multiProcessorCount;
    majorVersion_ = prop.major;
    minorVersion_ = prop.minor;
    sharedMemPerBlock_ = prop.sharedMemPerBlock;
}

void cv::gpu::DeviceInfo::queryMemory(size_t& free_memory, size_t& total_memory) const
{
    int prev_device_id = getDevice();
    if (prev_device_id != device_id_)
        setDevice(device_id_);
=======
    const cudaDeviceProp* prop = deviceProps.get(device_id_);
>>>>>>> e6dd4e84

    name_ = prop->name;
    multi_processor_count_ = prop->multiProcessorCount;
    majorVersion_ = prop->major;
    minorVersion_ = prop->minor;
}

namespace
{
    int convertSMVer2Cores(int major, int minor)
    {
        // Defines for GPU Architecture types (using the SM version to determine the # of cores per SM
        typedef struct {
            int SM; // 0xMm (hexidecimal notation), M = SM Major version, and m = SM minor version
            int Cores;
        } SMtoCores;

        SMtoCores gpuArchCoresPerSM[] =  { { 0x10,  8 }, { 0x11,  8 }, { 0x12,  8 }, { 0x13,  8 }, { 0x20, 32 }, { 0x21, 48 }, {0x30, 192}, {0x35, 192}, { -1, -1 }  };

        int index = 0;
        while (gpuArchCoresPerSM[index].SM != -1)
        {
            if (gpuArchCoresPerSM[index].SM == ((major << 4) + minor) )
                return gpuArchCoresPerSM[index].Cores;
            index++;
        }

        return -1;
    }
}

void cv::gpu::printCudaDeviceInfo(int device)
{
    int count = getCudaEnabledDeviceCount();
    bool valid = (device >= 0) && (device < count);

    int beg = valid ? device   : 0;
    int end = valid ? device+1 : count;

    printf("*** CUDA Device Query (Runtime API) version (CUDART static linking) *** \n\n");
    printf("Device count: %d\n", count);

    int driverVersion = 0, runtimeVersion = 0;
    cudaSafeCall( cudaDriverGetVersion(&driverVersion) );
    cudaSafeCall( cudaRuntimeGetVersion(&runtimeVersion) );

    const char *computeMode[] = {
        "Default (multiple host threads can use ::cudaSetDevice() with device simultaneously)",
        "Exclusive (only one host thread in one process is able to use ::cudaSetDevice() with this device)",
        "Prohibited (no host thread can use ::cudaSetDevice() with this device)",
        "Exclusive Process (many threads in one process is able to use ::cudaSetDevice() with this device)",
        "Unknown",
        NULL
    };

    for(int dev = beg; dev < end; ++dev)
    {
        cudaDeviceProp prop;
        cudaSafeCall( cudaGetDeviceProperties(&prop, dev) );

        printf("\nDevice %d: \"%s\"\n", dev, prop.name);
        printf("  CUDA Driver Version / Runtime Version          %d.%d / %d.%d\n", driverVersion/1000, driverVersion%100, runtimeVersion/1000, runtimeVersion%100);
        printf("  CUDA Capability Major/Minor version number:    %d.%d\n", prop.major, prop.minor);
        printf("  Total amount of global memory:                 %.0f MBytes (%llu bytes)\n", (float)prop.totalGlobalMem/1048576.0f, (unsigned long long) prop.totalGlobalMem);

        int cores = convertSMVer2Cores(prop.major, prop.minor);
        if (cores > 0)
            printf("  (%2d) Multiprocessors x (%2d) CUDA Cores/MP:     %d CUDA Cores\n", prop.multiProcessorCount, cores, cores * prop.multiProcessorCount);

        printf("  GPU Clock Speed:                               %.2f GHz\n", prop.clockRate * 1e-6f);

        printf("  Max Texture Dimension Size (x,y,z)             1D=(%d), 2D=(%d,%d), 3D=(%d,%d,%d)\n",
            prop.maxTexture1D, prop.maxTexture2D[0], prop.maxTexture2D[1],
            prop.maxTexture3D[0], prop.maxTexture3D[1], prop.maxTexture3D[2]);
        printf("  Max Layered Texture Size (dim) x layers        1D=(%d) x %d, 2D=(%d,%d) x %d\n",
            prop.maxTexture1DLayered[0], prop.maxTexture1DLayered[1],
            prop.maxTexture2DLayered[0], prop.maxTexture2DLayered[1], prop.maxTexture2DLayered[2]);

        printf("  Total amount of constant memory:               %u bytes\n", (int)prop.totalConstMem);
        printf("  Total amount of shared memory per block:       %u bytes\n", (int)prop.sharedMemPerBlock);
        printf("  Total number of registers available per block: %d\n", prop.regsPerBlock);
        printf("  Warp size:                                     %d\n", prop.warpSize);
        printf("  Maximum number of threads per block:           %d\n", prop.maxThreadsPerBlock);
        printf("  Maximum sizes of each dimension of a block:    %d x %d x %d\n", prop.maxThreadsDim[0], prop.maxThreadsDim[1], prop.maxThreadsDim[2]);
        printf("  Maximum sizes of each dimension of a grid:     %d x %d x %d\n", prop.maxGridSize[0], prop.maxGridSize[1],  prop.maxGridSize[2]);
        printf("  Maximum memory pitch:                          %u bytes\n", (int)prop.memPitch);
        printf("  Texture alignment:                             %u bytes\n", (int)prop.textureAlignment);

        printf("  Concurrent copy and execution:                 %s with %d copy engine(s)\n", (prop.deviceOverlap ? "Yes" : "No"), prop.asyncEngineCount);
        printf("  Run time limit on kernels:                     %s\n", prop.kernelExecTimeoutEnabled ? "Yes" : "No");
        printf("  Integrated GPU sharing Host Memory:            %s\n", prop.integrated ? "Yes" : "No");
        printf("  Support host page-locked memory mapping:       %s\n", prop.canMapHostMemory ? "Yes" : "No");

        printf("  Concurrent kernel execution:                   %s\n", prop.concurrentKernels ? "Yes" : "No");
        printf("  Alignment requirement for Surfaces:            %s\n", prop.surfaceAlignment ? "Yes" : "No");
        printf("  Device has ECC support enabled:                %s\n", prop.ECCEnabled ? "Yes" : "No");
        printf("  Device is using TCC driver mode:               %s\n", prop.tccDriver ? "Yes" : "No");
        printf("  Device supports Unified Addressing (UVA):      %s\n", prop.unifiedAddressing ? "Yes" : "No");
        printf("  Device PCI Bus ID / PCI location ID:           %d / %d\n", prop.pciBusID, prop.pciDeviceID );
        printf("  Compute Mode:\n");
        printf("      %s \n", computeMode[prop.computeMode]);
    }

    printf("\n");
    printf("deviceQuery, CUDA Driver = CUDART");
    printf(", CUDA Driver Version  = %d.%d", driverVersion / 1000, driverVersion % 100);
    printf(", CUDA Runtime Version = %d.%d", runtimeVersion/1000, runtimeVersion%100);
    printf(", NumDevs = %d\n\n", count);
    fflush(stdout);
}

void cv::gpu::printShortCudaDeviceInfo(int device)
{
    int count = getCudaEnabledDeviceCount();
    bool valid = (device >= 0) && (device < count);

    int beg = valid ? device   : 0;
    int end = valid ? device+1 : count;

    int driverVersion = 0, runtimeVersion = 0;
    cudaSafeCall( cudaDriverGetVersion(&driverVersion) );
    cudaSafeCall( cudaRuntimeGetVersion(&runtimeVersion) );

    for(int dev = beg; dev < end; ++dev)
    {
        cudaDeviceProp prop;
        cudaSafeCall( cudaGetDeviceProperties(&prop, dev) );

        const char *arch_str = prop.major < 2 ? " (not Fermi)" : "";
        printf("Device %d:  \"%s\"  %.0fMb", dev, prop.name, (float)prop.totalGlobalMem/1048576.0f);
        printf(", sm_%d%d%s", prop.major, prop.minor, arch_str);

        int cores = convertSMVer2Cores(prop.major, prop.minor);
        if (cores > 0)
            printf(", %d cores", cores * prop.multiProcessorCount);

        printf(", Driver/Runtime ver.%d.%d/%d.%d\n", driverVersion/1000, driverVersion%100, runtimeVersion/1000, runtimeVersion%100);
    }
    fflush(stdout);
}

#endif // HAVE_CUDA

//////////////////////////////// GpuMat ///////////////////////////////

cv::gpu::GpuMat::GpuMat(const GpuMat& m)
    : flags(m.flags), rows(m.rows), cols(m.cols), step(m.step), data(m.data), refcount(m.refcount), datastart(m.datastart), dataend(m.dataend)
{
    if (refcount)
        CV_XADD(refcount, 1);
}

cv::gpu::GpuMat::GpuMat(int rows_, int cols_, int type_, void* data_, size_t step_) :
    flags(Mat::MAGIC_VAL + (type_ & TYPE_MASK)), rows(rows_), cols(cols_),
    step(step_), data((uchar*)data_), refcount(0),
    datastart((uchar*)data_), dataend((uchar*)data_)
{
    size_t minstep = cols * elemSize();

    if (step == Mat::AUTO_STEP)
    {
        step = minstep;
        flags |= Mat::CONTINUOUS_FLAG;
    }
    else
    {
        if (rows == 1)
            step = minstep;

        CV_DbgAssert(step >= minstep);

        flags |= step == minstep ? Mat::CONTINUOUS_FLAG : 0;
    }
    dataend += step * (rows - 1) + minstep;
}

cv::gpu::GpuMat::GpuMat(Size size_, int type_, void* data_, size_t step_) :
    flags(Mat::MAGIC_VAL + (type_ & TYPE_MASK)), rows(size_.height), cols(size_.width),
    step(step_), data((uchar*)data_), refcount(0),
    datastart((uchar*)data_), dataend((uchar*)data_)
{
    size_t minstep = cols * elemSize();

    if (step == Mat::AUTO_STEP)
    {
        step = minstep;
        flags |= Mat::CONTINUOUS_FLAG;
    }
    else
    {
        if (rows == 1)
            step = minstep;

        CV_DbgAssert(step >= minstep);

        flags |= step == minstep ? Mat::CONTINUOUS_FLAG : 0;
    }
    dataend += step * (rows - 1) + minstep;
}

cv::gpu::GpuMat::GpuMat(const GpuMat& m, Range _rowRange, Range _colRange)
{
    flags = m.flags;
    step = m.step; refcount = m.refcount;
    data = m.data; datastart = m.datastart; dataend = m.dataend;

    if (_rowRange == Range::all())
        rows = m.rows;
    else
    {
        CV_Assert(0 <= _rowRange.start && _rowRange.start <= _rowRange.end && _rowRange.end <= m.rows);

        rows = _rowRange.size();
        data += step*_rowRange.start;
    }

    if (_colRange == Range::all())
        cols = m.cols;
    else
    {
        CV_Assert(0 <= _colRange.start && _colRange.start <= _colRange.end && _colRange.end <= m.cols);

        cols = _colRange.size();
        data += _colRange.start*elemSize();
        flags &= cols < m.cols ? ~Mat::CONTINUOUS_FLAG : -1;
    }

    if (rows == 1)
        flags |= Mat::CONTINUOUS_FLAG;

    if (refcount)
        CV_XADD(refcount, 1);

    if (rows <= 0 || cols <= 0)
        rows = cols = 0;
}

cv::gpu::GpuMat::GpuMat(const GpuMat& m, Rect roi) :
    flags(m.flags), rows(roi.height), cols(roi.width),
    step(m.step), data(m.data + roi.y*step), refcount(m.refcount),
    datastart(m.datastart), dataend(m.dataend)
{
    flags &= roi.width < m.cols ? ~Mat::CONTINUOUS_FLAG : -1;
    data += roi.x * elemSize();

    CV_Assert(0 <= roi.x && 0 <= roi.width && roi.x + roi.width <= m.cols && 0 <= roi.y && 0 <= roi.height && roi.y + roi.height <= m.rows);

    if (refcount)
        CV_XADD(refcount, 1);

    if (rows <= 0 || cols <= 0)
        rows = cols = 0;
}

cv::gpu::GpuMat::GpuMat(const Mat& m) :
    flags(0), rows(0), cols(0), step(0), data(0), refcount(0), datastart(0), dataend(0)
{
    upload(m);
}

GpuMat& cv::gpu::GpuMat::operator = (const GpuMat& m)
{
    if (this != &m)
    {
        GpuMat temp(m);
        swap(temp);
    }

    return *this;
}

void cv::gpu::GpuMat::swap(GpuMat& b)
{
    std::swap(flags, b.flags);
    std::swap(rows, b.rows);
    std::swap(cols, b.cols);
    std::swap(step, b.step);
    std::swap(data, b.data);
    std::swap(datastart, b.datastart);
    std::swap(dataend, b.dataend);
    std::swap(refcount, b.refcount);
}

void cv::gpu::GpuMat::locateROI(Size& wholeSize, Point& ofs) const
{
    size_t esz = elemSize();
    ptrdiff_t delta1 = data - datastart;
    ptrdiff_t delta2 = dataend - datastart;

    CV_DbgAssert(step > 0);

    if (delta1 == 0)
        ofs.x = ofs.y = 0;
    else
    {
        ofs.y = static_cast<int>(delta1 / step);
        ofs.x = static_cast<int>((delta1 - step * ofs.y) / esz);

        CV_DbgAssert(data == datastart + ofs.y * step + ofs.x * esz);
    }

    size_t minstep = (ofs.x + cols) * esz;

    wholeSize.height = std::max(static_cast<int>((delta2 - minstep) / step + 1), ofs.y + rows);
    wholeSize.width = std::max(static_cast<int>((delta2 - step * (wholeSize.height - 1)) / esz), ofs.x + cols);
}

GpuMat& cv::gpu::GpuMat::adjustROI(int dtop, int dbottom, int dleft, int dright)
{
    Size wholeSize;
    Point ofs;
    locateROI(wholeSize, ofs);

    size_t esz = elemSize();

    int row1 = std::max(ofs.y - dtop, 0);
    int row2 = std::min(ofs.y + rows + dbottom, wholeSize.height);

    int col1 = std::max(ofs.x - dleft, 0);
    int col2 = std::min(ofs.x + cols + dright, wholeSize.width);

    data += (row1 - ofs.y) * step + (col1 - ofs.x) * esz;
    rows = row2 - row1;
    cols = col2 - col1;

    if (esz * cols == step || rows == 1)
        flags |= Mat::CONTINUOUS_FLAG;
    else
        flags &= ~Mat::CONTINUOUS_FLAG;

    return *this;
}

GpuMat cv::gpu::GpuMat::reshape(int new_cn, int new_rows) const
{
    GpuMat hdr = *this;

    int cn = channels();
    if (new_cn == 0)
        new_cn = cn;

    int total_width = cols * cn;

    if ((new_cn > total_width || total_width % new_cn != 0) && new_rows == 0)
        new_rows = rows * total_width / new_cn;

    if (new_rows != 0 && new_rows != rows)
    {
        int total_size = total_width * rows;

        if (!isContinuous())
            CV_Error(CV_BadStep, "The matrix is not continuous, thus its number of rows can not be changed");

        if ((unsigned)new_rows > (unsigned)total_size)
            CV_Error(CV_StsOutOfRange, "Bad new number of rows");

        total_width = total_size / new_rows;

        if (total_width * new_rows != total_size)
            CV_Error(CV_StsBadArg, "The total number of matrix elements is not divisible by the new number of rows");

        hdr.rows = new_rows;
        hdr.step = total_width * elemSize1();
    }

    int new_width = total_width / new_cn;

    if (new_width * new_cn != total_width)
        CV_Error(CV_BadNumChannels, "The total width is not divisible by the new number of channels");

    hdr.cols = new_width;
    hdr.flags = (hdr.flags & ~CV_MAT_CN_MASK) | ((new_cn - 1) << CV_CN_SHIFT);

    return hdr;
}

cv::Mat::Mat(const GpuMat& m) : flags(0), dims(0), rows(0), cols(0), data(0), refcount(0), datastart(0), dataend(0), datalimit(0), allocator(0), size(&rows)
{
    m.download(*this);
}

void cv::gpu::createContinuous(int rows, int cols, int type, GpuMat& m)
{
    int area = rows * cols;
    if (m.empty() || m.type() != type || !m.isContinuous() || m.size().area() < area)
        m.create(1, area, type);

    m.cols = cols;
    m.rows = rows;
    m.step = m.elemSize() * cols;
    m.flags |= Mat::CONTINUOUS_FLAG;
}

void cv::gpu::ensureSizeIsEnough(int rows, int cols, int type, GpuMat& m)
{
    if (m.empty() || m.type() != type || m.data != m.datastart)
        m.create(rows, cols, type);
    else
    {
        const size_t esz = m.elemSize();
        const ptrdiff_t delta2 = m.dataend - m.datastart;

        const size_t minstep = m.cols * esz;

        Size wholeSize;
        wholeSize.height = std::max(static_cast<int>((delta2 - minstep) / m.step + 1), m.rows);
        wholeSize.width = std::max(static_cast<int>((delta2 - m.step * (wholeSize.height - 1)) / esz), m.cols);

        if (wholeSize.height < rows || wholeSize.width < cols)
            m.create(rows, cols, type);
        else
        {
            m.cols = cols;
            m.rows = rows;
        }
    }
}

<<<<<<< HEAD
=======
GpuMat cv::gpu::allocMatFromBuf(int rows, int cols, int type, GpuMat &mat)
{
    if (!mat.empty() && mat.type() == type && mat.rows >= rows && mat.cols >= cols)
        return mat(Rect(0, 0, cols, rows));
    return mat = GpuMat(rows, cols, type);
}

>>>>>>> e6dd4e84
namespace
{
    class GpuFuncTable
    {
    public:
        virtual ~GpuFuncTable() {}

        virtual void copy(const Mat& src, GpuMat& dst) const = 0;
        virtual void copy(const GpuMat& src, Mat& dst) const = 0;
        virtual void copy(const GpuMat& src, GpuMat& dst) const = 0;

        virtual void copyWithMask(const GpuMat& src, GpuMat& dst, const GpuMat& mask) const = 0;

        virtual void convert(const GpuMat& src, GpuMat& dst) const = 0;
        virtual void convert(const GpuMat& src, GpuMat& dst, double alpha, double beta) const = 0;

        virtual void setTo(GpuMat& m, Scalar s, const GpuMat& mask) const = 0;

        virtual void mallocPitch(void** devPtr, size_t* step, size_t width, size_t height) const = 0;
        virtual void free(void* devPtr) const = 0;
    };
}

#ifndef HAVE_CUDA

namespace
{
    class EmptyFuncTable : public GpuFuncTable
    {
    public:
        void copy(const Mat&, GpuMat&) const { throw_nogpu; }
        void copy(const GpuMat&, Mat&) const { throw_nogpu; }
        void copy(const GpuMat&, GpuMat&) const { throw_nogpu; }

        void copyWithMask(const GpuMat&, GpuMat&, const GpuMat&) const { throw_nogpu; }

        void convert(const GpuMat&, GpuMat&) const { throw_nogpu; }
        void convert(const GpuMat&, GpuMat&, double, double) const { throw_nogpu; }

        void setTo(GpuMat&, Scalar, const GpuMat&) const { throw_nogpu; }

        void mallocPitch(void**, size_t*, size_t, size_t) const { throw_nogpu; }
        void free(void*) const {}
    };

    const GpuFuncTable* gpuFuncTable()
    {
        static EmptyFuncTable empty;
        return &empty;
    }
}

#else // HAVE_CUDA

namespace cv { namespace gpu { namespace device
{
    void copyToWithMask_gpu(PtrStepSzb src, PtrStepSzb dst, size_t elemSize1, int cn, PtrStepSzb mask, bool colorMask, cudaStream_t stream);

    template <typename T>
    void set_to_gpu(PtrStepSzb mat, const T* scalar, int channels, cudaStream_t stream);

    template <typename T>
    void set_to_gpu(PtrStepSzb mat, const T* scalar, PtrStepSzb mask, int channels, cudaStream_t stream);

    void convert_gpu(PtrStepSzb src, int sdepth, PtrStepSzb dst, int ddepth, double alpha, double beta, cudaStream_t stream);
}}}

namespace
{
    template <typename T> void kernelSetCaller(GpuMat& src, Scalar s, cudaStream_t stream)
    {
        Scalar_<T> sf = s;
        cv::gpu::device::set_to_gpu(src, sf.val, src.channels(), stream);
    }

    template <typename T> void kernelSetCaller(GpuMat& src, Scalar s, const GpuMat& mask, cudaStream_t stream)
    {
        Scalar_<T> sf = s;
        cv::gpu::device::set_to_gpu(src, sf.val, mask, src.channels(), stream);
    }
}


namespace cv { namespace gpu
{
    CV_EXPORTS void copyWithMask(const cv::gpu::GpuMat&, cv::gpu::GpuMat&, const cv::gpu::GpuMat&, CUstream_st*);
    CV_EXPORTS void convertTo(const cv::gpu::GpuMat&, cv::gpu::GpuMat&);
    CV_EXPORTS void convertTo(const cv::gpu::GpuMat&, cv::gpu::GpuMat&, double, double, CUstream_st*);
    CV_EXPORTS void setTo(cv::gpu::GpuMat&, cv::Scalar, CUstream_st*);
    CV_EXPORTS void setTo(cv::gpu::GpuMat&, cv::Scalar, const cv::gpu::GpuMat&, CUstream_st*);
    CV_EXPORTS void setTo(cv::gpu::GpuMat&, cv::Scalar);
    CV_EXPORTS void setTo(cv::gpu::GpuMat&, cv::Scalar, const cv::gpu::GpuMat&);
}}


namespace cv { namespace gpu
{
    void copyWithMask(const GpuMat& src, GpuMat& dst, const GpuMat& mask, cudaStream_t stream = 0)
    {
        CV_Assert(src.size() == dst.size() && src.type() == dst.type());
        CV_Assert(src.size() == mask.size() && mask.depth() == CV_8U && (mask.channels() == 1 || mask.channels() == src.channels()));

        cv::gpu::device::copyToWithMask_gpu(src.reshape(1), dst.reshape(1), src.elemSize1(), src.channels(), mask.reshape(1), mask.channels() != 1, stream);
    }

    void convertTo(const GpuMat& src, GpuMat& dst)
    {
        cv::gpu::device::convert_gpu(src.reshape(1), src.depth(), dst.reshape(1), dst.depth(), 1.0, 0.0, 0);
    }

    void convertTo(const GpuMat& src, GpuMat& dst, double alpha, double beta, cudaStream_t stream = 0)
    {
        cv::gpu::device::convert_gpu(src.reshape(1), src.depth(), dst.reshape(1), dst.depth(), alpha, beta, stream);
    }

    void setTo(GpuMat& src, Scalar s, cudaStream_t stream)
    {
        typedef void (*caller_t)(GpuMat& src, Scalar s, cudaStream_t stream);

        static const caller_t callers[] =
        {
            kernelSetCaller<uchar>, kernelSetCaller<schar>, kernelSetCaller<ushort>, kernelSetCaller<short>, kernelSetCaller<int>,
            kernelSetCaller<float>, kernelSetCaller<double>
        };

        callers[src.depth()](src, s, stream);
    }

    void setTo(GpuMat& src, Scalar s, const GpuMat& mask, cudaStream_t stream)
    {
        typedef void (*caller_t)(GpuMat& src, Scalar s, const GpuMat& mask, cudaStream_t stream);

        static const caller_t callers[] =
        {
            kernelSetCaller<uchar>, kernelSetCaller<schar>, kernelSetCaller<ushort>, kernelSetCaller<short>, kernelSetCaller<int>,
            kernelSetCaller<float>, kernelSetCaller<double>
        };

        callers[src.depth()](src, s, mask, stream);
    }

    void setTo(GpuMat& src, Scalar s)
    {
        setTo(src, s, 0);
    }

    void setTo(GpuMat& src, Scalar s, const GpuMat& mask)
    {
        setTo(src, s, mask, 0);
    }
}}

namespace
{
    template<int n> struct NPPTypeTraits;
    template<> struct NPPTypeTraits<CV_8U>  { typedef Npp8u npp_type; };
    template<> struct NPPTypeTraits<CV_8S>  { typedef Npp8s npp_type; };
    template<> struct NPPTypeTraits<CV_16U> { typedef Npp16u npp_type; };
    template<> struct NPPTypeTraits<CV_16S> { typedef Npp16s npp_type; };
    template<> struct NPPTypeTraits<CV_32S> { typedef Npp32s npp_type; };
    template<> struct NPPTypeTraits<CV_32F> { typedef Npp32f npp_type; };
    template<> struct NPPTypeTraits<CV_64F> { typedef Npp64f npp_type; };

    //////////////////////////////////////////////////////////////////////////
    // Convert

    template<int SDEPTH, int DDEPTH> struct NppConvertFunc
    {
        typedef typename NPPTypeTraits<SDEPTH>::npp_type src_t;
        typedef typename NPPTypeTraits<DDEPTH>::npp_type dst_t;

        typedef NppStatus (*func_ptr)(const src_t* pSrc, int nSrcStep, dst_t* pDst, int nDstStep, NppiSize oSizeROI);
    };
    template<int DDEPTH> struct NppConvertFunc<CV_32F, DDEPTH>
    {
        typedef typename NPPTypeTraits<DDEPTH>::npp_type dst_t;

        typedef NppStatus (*func_ptr)(const Npp32f* pSrc, int nSrcStep, dst_t* pDst, int nDstStep, NppiSize oSizeROI, NppRoundMode eRoundMode);
    };

    template<int SDEPTH, int DDEPTH, typename NppConvertFunc<SDEPTH, DDEPTH>::func_ptr func> struct NppCvt
    {
        typedef typename NPPTypeTraits<SDEPTH>::npp_type src_t;
        typedef typename NPPTypeTraits<DDEPTH>::npp_type dst_t;

        static void call(const GpuMat& src, GpuMat& dst)
        {
            NppiSize sz;
            sz.width = src.cols;
            sz.height = src.rows;

            nppSafeCall( func(src.ptr<src_t>(), static_cast<int>(src.step), dst.ptr<dst_t>(), static_cast<int>(dst.step), sz) );

            cudaSafeCall( cudaDeviceSynchronize() );
        }
    };
    template<int DDEPTH, typename NppConvertFunc<CV_32F, DDEPTH>::func_ptr func> struct NppCvt<CV_32F, DDEPTH, func>
    {
        typedef typename NPPTypeTraits<DDEPTH>::npp_type dst_t;

        static void call(const GpuMat& src, GpuMat& dst)
        {
            NppiSize sz;
            sz.width = src.cols;
            sz.height = src.rows;

            nppSafeCall( func(src.ptr<Npp32f>(), static_cast<int>(src.step), dst.ptr<dst_t>(), static_cast<int>(dst.step), sz, NPP_RND_NEAR) );

            cudaSafeCall( cudaDeviceSynchronize() );
        }
    };

    //////////////////////////////////////////////////////////////////////////
    // Set

    template<int SDEPTH, int SCN> struct NppSetFunc
    {
        typedef typename NPPTypeTraits<SDEPTH>::npp_type src_t;

        typedef NppStatus (*func_ptr)(const src_t values[], src_t* pSrc, int nSrcStep, NppiSize oSizeROI);
    };
    template<int SDEPTH> struct NppSetFunc<SDEPTH, 1>
    {
        typedef typename NPPTypeTraits<SDEPTH>::npp_type src_t;

        typedef NppStatus (*func_ptr)(src_t val, src_t* pSrc, int nSrcStep, NppiSize oSizeROI);
    };
    template<int SCN> struct NppSetFunc<CV_8S, SCN>
    {
        typedef NppStatus (*func_ptr)(Npp8s values[], Npp8s* pSrc, int nSrcStep, NppiSize oSizeROI);
    };
    template<> struct NppSetFunc<CV_8S, 1>
    {
        typedef NppStatus (*func_ptr)(Npp8s val, Npp8s* pSrc, int nSrcStep, NppiSize oSizeROI);
    };

    template<int SDEPTH, int SCN, typename NppSetFunc<SDEPTH, SCN>::func_ptr func> struct NppSet
    {
        typedef typename NPPTypeTraits<SDEPTH>::npp_type src_t;

        static void call(GpuMat& src, Scalar s)
        {
            NppiSize sz;
            sz.width = src.cols;
            sz.height = src.rows;

            Scalar_<src_t> nppS = s;

            nppSafeCall( func(nppS.val, src.ptr<src_t>(), static_cast<int>(src.step), sz) );

            cudaSafeCall( cudaDeviceSynchronize() );
        }
    };
    template<int SDEPTH, typename NppSetFunc<SDEPTH, 1>::func_ptr func> struct NppSet<SDEPTH, 1, func>
    {
        typedef typename NPPTypeTraits<SDEPTH>::npp_type src_t;

        static void call(GpuMat& src, Scalar s)
        {
            NppiSize sz;
            sz.width = src.cols;
            sz.height = src.rows;

            Scalar_<src_t> nppS = s;

            nppSafeCall( func(nppS[0], src.ptr<src_t>(), static_cast<int>(src.step), sz) );

            cudaSafeCall( cudaDeviceSynchronize() );
        }
    };

    template<int SDEPTH, int SCN> struct NppSetMaskFunc
    {
        typedef typename NPPTypeTraits<SDEPTH>::npp_type src_t;

        typedef NppStatus (*func_ptr)(const src_t values[], src_t* pSrc, int nSrcStep, NppiSize oSizeROI, const Npp8u* pMask, int nMaskStep);
    };
    template<int SDEPTH> struct NppSetMaskFunc<SDEPTH, 1>
    {
        typedef typename NPPTypeTraits<SDEPTH>::npp_type src_t;

        typedef NppStatus (*func_ptr)(src_t val, src_t* pSrc, int nSrcStep, NppiSize oSizeROI, const Npp8u* pMask, int nMaskStep);
    };

    template<int SDEPTH, int SCN, typename NppSetMaskFunc<SDEPTH, SCN>::func_ptr func> struct NppSetMask
    {
        typedef typename NPPTypeTraits<SDEPTH>::npp_type src_t;

        static void call(GpuMat& src, Scalar s, const GpuMat& mask)
        {
            NppiSize sz;
            sz.width = src.cols;
            sz.height = src.rows;

            Scalar_<src_t> nppS = s;

            nppSafeCall( func(nppS.val, src.ptr<src_t>(), static_cast<int>(src.step), sz, mask.ptr<Npp8u>(), static_cast<int>(mask.step)) );

            cudaSafeCall( cudaDeviceSynchronize() );
        }
    };
    template<int SDEPTH, typename NppSetMaskFunc<SDEPTH, 1>::func_ptr func> struct NppSetMask<SDEPTH, 1, func>
    {
        typedef typename NPPTypeTraits<SDEPTH>::npp_type src_t;

        static void call(GpuMat& src, Scalar s, const GpuMat& mask)
        {
            NppiSize sz;
            sz.width = src.cols;
            sz.height = src.rows;

            Scalar_<src_t> nppS = s;

            nppSafeCall( func(nppS[0], src.ptr<src_t>(), static_cast<int>(src.step), sz, mask.ptr<Npp8u>(), static_cast<int>(mask.step)) );

            cudaSafeCall( cudaDeviceSynchronize() );
        }
    };

    //////////////////////////////////////////////////////////////////////////
    // CopyMasked

    template<int SDEPTH> struct NppCopyMaskedFunc
    {
        typedef typename NPPTypeTraits<SDEPTH>::npp_type src_t;

        typedef NppStatus (*func_ptr)(const src_t* pSrc, int nSrcStep, src_t* pDst, int nDstStep, NppiSize oSizeROI, const Npp8u* pMask, int nMaskStep);
    };

    template<int SDEPTH, typename NppCopyMaskedFunc<SDEPTH>::func_ptr func> struct NppCopyMasked
    {
        typedef typename NPPTypeTraits<SDEPTH>::npp_type src_t;

        static void call(const GpuMat& src, GpuMat& dst, const GpuMat& mask, cudaStream_t /*stream*/)
        {
            NppiSize sz;
            sz.width = src.cols;
            sz.height = src.rows;

            nppSafeCall( func(src.ptr<src_t>(), static_cast<int>(src.step), dst.ptr<src_t>(), static_cast<int>(dst.step), sz, mask.ptr<Npp8u>(), static_cast<int>(mask.step)) );

            cudaSafeCall( cudaDeviceSynchronize() );
        }
    };

    template <typename T> static inline bool isAligned(const T* ptr, size_t size)
    {
        return reinterpret_cast<size_t>(ptr) % size == 0;
    }

    //////////////////////////////////////////////////////////////////////////
    // CudaFuncTable

    class CudaFuncTable : public GpuFuncTable
    {
    public:
        void copy(const Mat& src, GpuMat& dst) const
        {
            cudaSafeCall( cudaMemcpy2D(dst.data, dst.step, src.data, src.step, src.cols * src.elemSize(), src.rows, cudaMemcpyHostToDevice) );
        }
        void copy(const GpuMat& src, Mat& dst) const
        {
            cudaSafeCall( cudaMemcpy2D(dst.data, dst.step, src.data, src.step, src.cols * src.elemSize(), src.rows, cudaMemcpyDeviceToHost) );
        }
        void copy(const GpuMat& src, GpuMat& dst) const
        {
            cudaSafeCall( cudaMemcpy2D(dst.data, dst.step, src.data, src.step, src.cols * src.elemSize(), src.rows, cudaMemcpyDeviceToDevice) );
        }

        void copyWithMask(const GpuMat& src, GpuMat& dst, const GpuMat& mask) const
        {
            CV_Assert(src.depth() <= CV_64F && src.channels() <= 4);
            CV_Assert(src.size() == dst.size() && src.type() == dst.type());
            CV_Assert(src.size() == mask.size() && mask.depth() == CV_8U && (mask.channels() == 1 || mask.channels() == src.channels()));

            if (src.depth() == CV_64F)
            {
                if (!TargetArchs::builtWith(NATIVE_DOUBLE) || !DeviceInfo().supports(NATIVE_DOUBLE))
                    CV_Error(CV_StsUnsupportedFormat, "The device doesn't support double");
            }

            typedef void (*func_t)(const GpuMat& src, GpuMat& dst, const GpuMat& mask, cudaStream_t stream);
            static const func_t funcs[7][4] =
            {
                /*  8U */ {NppCopyMasked<CV_8U , nppiCopy_8u_C1MR >::call, cv::gpu::copyWithMask, NppCopyMasked<CV_8U , nppiCopy_8u_C3MR >::call, NppCopyMasked<CV_8U , nppiCopy_8u_C4MR >::call},
                /*  8S */ {cv::gpu::copyWithMask                         , cv::gpu::copyWithMask, cv::gpu::copyWithMask                         , cv::gpu::copyWithMask                         },
                /* 16U */ {NppCopyMasked<CV_16U, nppiCopy_16u_C1MR>::call, cv::gpu::copyWithMask, NppCopyMasked<CV_16U, nppiCopy_16u_C3MR>::call, NppCopyMasked<CV_16U, nppiCopy_16u_C4MR>::call},
                /* 16S */ {NppCopyMasked<CV_16S, nppiCopy_16s_C1MR>::call, cv::gpu::copyWithMask, NppCopyMasked<CV_16S, nppiCopy_16s_C3MR>::call, NppCopyMasked<CV_16S, nppiCopy_16s_C4MR>::call},
                /* 32S */ {NppCopyMasked<CV_32S, nppiCopy_32s_C1MR>::call, cv::gpu::copyWithMask, NppCopyMasked<CV_32S, nppiCopy_32s_C3MR>::call, NppCopyMasked<CV_32S, nppiCopy_32s_C4MR>::call},
                /* 32F */ {NppCopyMasked<CV_32F, nppiCopy_32f_C1MR>::call, cv::gpu::copyWithMask, NppCopyMasked<CV_32F, nppiCopy_32f_C3MR>::call, NppCopyMasked<CV_32F, nppiCopy_32f_C4MR>::call},
                /* 64F */ {cv::gpu::copyWithMask                         , cv::gpu::copyWithMask, cv::gpu::copyWithMask                         , cv::gpu::copyWithMask                         }
            };

            const func_t func =  mask.channels() == src.channels() ? funcs[src.depth()][src.channels() - 1] : cv::gpu::copyWithMask;

            func(src, dst, mask, 0);
        }

        void convert(const GpuMat& src, GpuMat& dst) const
        {
            typedef void (*func_t)(const GpuMat& src, GpuMat& dst);
            static const func_t funcs[7][7][4] =
            {
                {
                    /*  8U ->  8U */ {0, 0, 0, 0},
                    /*  8U ->  8S */ {cv::gpu::convertTo                                , cv::gpu::convertTo, cv::gpu::convertTo, cv::gpu::convertTo                                },
                    /*  8U -> 16U */ {NppCvt<CV_8U, CV_16U, nppiConvert_8u16u_C1R>::call, cv::gpu::convertTo, cv::gpu::convertTo, NppCvt<CV_8U, CV_16U, nppiConvert_8u16u_C4R>::call},
                    /*  8U -> 16S */ {NppCvt<CV_8U, CV_16S, nppiConvert_8u16s_C1R>::call, cv::gpu::convertTo, cv::gpu::convertTo, NppCvt<CV_8U, CV_16S, nppiConvert_8u16s_C4R>::call},
                    /*  8U -> 32S */ {cv::gpu::convertTo                                , cv::gpu::convertTo, cv::gpu::convertTo, cv::gpu::convertTo                                },
                    /*  8U -> 32F */ {NppCvt<CV_8U, CV_32F, nppiConvert_8u32f_C1R>::call, cv::gpu::convertTo, cv::gpu::convertTo, cv::gpu::convertTo                                },
                    /*  8U -> 64F */ {cv::gpu::convertTo                                , cv::gpu::convertTo, cv::gpu::convertTo, cv::gpu::convertTo                                }
                },
                {
                    /*  8S ->  8U */ {cv::gpu::convertTo, cv::gpu::convertTo, cv::gpu::convertTo, cv::gpu::convertTo},
                    /*  8S ->  8S */ {0,0,0,0},
                    /*  8S -> 16U */ {cv::gpu::convertTo, cv::gpu::convertTo, cv::gpu::convertTo, cv::gpu::convertTo},
                    /*  8S -> 16S */ {cv::gpu::convertTo, cv::gpu::convertTo, cv::gpu::convertTo, cv::gpu::convertTo},
                    /*  8S -> 32S */ {cv::gpu::convertTo, cv::gpu::convertTo, cv::gpu::convertTo, cv::gpu::convertTo},
                    /*  8S -> 32F */ {cv::gpu::convertTo, cv::gpu::convertTo, cv::gpu::convertTo, cv::gpu::convertTo},
                    /*  8S -> 64F */ {cv::gpu::convertTo, cv::gpu::convertTo, cv::gpu::convertTo, cv::gpu::convertTo}
                },
                {
                    /* 16U ->  8U */ {NppCvt<CV_16U, CV_8U , nppiConvert_16u8u_C1R >::call, cv::gpu::convertTo, cv::gpu::convertTo, NppCvt<CV_16U, CV_8U, nppiConvert_16u8u_C4R>::call},
                    /* 16U ->  8S */ {cv::gpu::convertTo                                  , cv::gpu::convertTo, cv::gpu::convertTo, cv::gpu::convertTo                                },
                    /* 16U -> 16U */ {0,0,0,0},
                    /* 16U -> 16S */ {cv::gpu::convertTo                                  , cv::gpu::convertTo, cv::gpu::convertTo, cv::gpu::convertTo                                },
                    /* 16U -> 32S */ {NppCvt<CV_16U, CV_32S, nppiConvert_16u32s_C1R>::call, cv::gpu::convertTo, cv::gpu::convertTo, cv::gpu::convertTo                                },
                    /* 16U -> 32F */ {NppCvt<CV_16U, CV_32F, nppiConvert_16u32f_C1R>::call, cv::gpu::convertTo, cv::gpu::convertTo, cv::gpu::convertTo                                },
                    /* 16U -> 64F */ {cv::gpu::convertTo                                  , cv::gpu::convertTo, cv::gpu::convertTo, cv::gpu::convertTo                                }
                },
                {
                    /* 16S ->  8U */ {NppCvt<CV_16S, CV_8U , nppiConvert_16s8u_C1R >::call, cv::gpu::convertTo, cv::gpu::convertTo, NppCvt<CV_16S, CV_8U, nppiConvert_16s8u_C4R>::call},
                    /* 16S ->  8S */ {cv::gpu::convertTo                                  , cv::gpu::convertTo, cv::gpu::convertTo, cv::gpu::convertTo                                },
                    /* 16S -> 16U */ {cv::gpu::convertTo                                  , cv::gpu::convertTo, cv::gpu::convertTo, cv::gpu::convertTo                                },
                    /* 16S -> 16S */ {0,0,0,0},
                    /* 16S -> 32S */ {NppCvt<CV_16S, CV_32S, nppiConvert_16s32s_C1R>::call, cv::gpu::convertTo, cv::gpu::convertTo, cv::gpu::convertTo                                },
                    /* 16S -> 32F */ {NppCvt<CV_16S, CV_32F, nppiConvert_16s32f_C1R>::call, cv::gpu::convertTo, cv::gpu::convertTo, cv::gpu::convertTo                                },
                    /* 16S -> 64F */ {cv::gpu::convertTo                                  , cv::gpu::convertTo, cv::gpu::convertTo, cv::gpu::convertTo                                }
                },
                {
                    /* 32S ->  8U */ {cv::gpu::convertTo, cv::gpu::convertTo, cv::gpu::convertTo, cv::gpu::convertTo},
                    /* 32S ->  8S */ {cv::gpu::convertTo, cv::gpu::convertTo, cv::gpu::convertTo, cv::gpu::convertTo},
                    /* 32S -> 16U */ {cv::gpu::convertTo, cv::gpu::convertTo, cv::gpu::convertTo, cv::gpu::convertTo},
                    /* 32S -> 16S */ {cv::gpu::convertTo, cv::gpu::convertTo, cv::gpu::convertTo, cv::gpu::convertTo},
                    /* 32S -> 32S */ {0,0,0,0},
                    /* 32S -> 32F */ {cv::gpu::convertTo, cv::gpu::convertTo, cv::gpu::convertTo, cv::gpu::convertTo},
                    /* 32S -> 64F */ {cv::gpu::convertTo, cv::gpu::convertTo, cv::gpu::convertTo, cv::gpu::convertTo}
                },
                {
                    /* 32F ->  8U */ {NppCvt<CV_32F, CV_8U , nppiConvert_32f8u_C1R >::call, cv::gpu::convertTo, cv::gpu::convertTo, cv::gpu::convertTo},
                    /* 32F ->  8S */ {cv::gpu::convertTo                                  , cv::gpu::convertTo, cv::gpu::convertTo, cv::gpu::convertTo},
                    /* 32F -> 16U */ {NppCvt<CV_32F, CV_16U, nppiConvert_32f16u_C1R>::call, cv::gpu::convertTo, cv::gpu::convertTo, cv::gpu::convertTo},
                    /* 32F -> 16S */ {NppCvt<CV_32F, CV_16S, nppiConvert_32f16s_C1R>::call, cv::gpu::convertTo, cv::gpu::convertTo, cv::gpu::convertTo},
                    /* 32F -> 32S */ {cv::gpu::convertTo                                  , cv::gpu::convertTo, cv::gpu::convertTo, cv::gpu::convertTo},
                    /* 32F -> 32F */ {0,0,0,0},
                    /* 32F -> 64F */ {cv::gpu::convertTo                                  , cv::gpu::convertTo, cv::gpu::convertTo, cv::gpu::convertTo}
                },
                {
                    /* 64F ->  8U */ {cv::gpu::convertTo, cv::gpu::convertTo, cv::gpu::convertTo, cv::gpu::convertTo},
                    /* 64F ->  8S */ {cv::gpu::convertTo, cv::gpu::convertTo, cv::gpu::convertTo, cv::gpu::convertTo},
                    /* 64F -> 16U */ {cv::gpu::convertTo, cv::gpu::convertTo, cv::gpu::convertTo, cv::gpu::convertTo},
                    /* 64F -> 16S */ {cv::gpu::convertTo, cv::gpu::convertTo, cv::gpu::convertTo, cv::gpu::convertTo},
                    /* 64F -> 32S */ {cv::gpu::convertTo, cv::gpu::convertTo, cv::gpu::convertTo, cv::gpu::convertTo},
                    /* 64F -> 32F */ {cv::gpu::convertTo, cv::gpu::convertTo, cv::gpu::convertTo, cv::gpu::convertTo},
                    /* 64F -> 64F */ {0,0,0,0}
                }
            };

            CV_Assert(src.depth() <= CV_64F && src.channels() <= 4);
            CV_Assert(dst.depth() <= CV_64F);
            CV_Assert(src.size() == dst.size() && src.channels() == dst.channels());

            if (src.depth() == CV_64F || dst.depth() == CV_64F)
            {
                if (!TargetArchs::builtWith(NATIVE_DOUBLE) || !DeviceInfo().supports(NATIVE_DOUBLE))
                    CV_Error(CV_StsUnsupportedFormat, "The device doesn't support double");
            }

            bool aligned = isAligned(src.data, 16) && isAligned(dst.data, 16);
            if (!aligned)
            {
                cv::gpu::convertTo(src, dst);
                return;
            }

            const func_t func = funcs[src.depth()][dst.depth()][src.channels() - 1];
            CV_DbgAssert(func != 0);

            func(src, dst);
        }

        void convert(const GpuMat& src, GpuMat& dst, double alpha, double beta) const
        {
            CV_Assert(src.depth() <= CV_64F && src.channels() <= 4);
            CV_Assert(dst.depth() <= CV_64F);

            if (src.depth() == CV_64F || dst.depth() == CV_64F)
            {
                if (!TargetArchs::builtWith(NATIVE_DOUBLE) || !DeviceInfo().supports(NATIVE_DOUBLE))
                    CV_Error(CV_StsUnsupportedFormat, "The device doesn't support double");
            }

            cv::gpu::convertTo(src, dst, alpha, beta);
        }

        void setTo(GpuMat& m, Scalar s, const GpuMat& mask) const
        {
            if (mask.empty())
            {
                if (s[0] == 0.0 && s[1] == 0.0 && s[2] == 0.0 && s[3] == 0.0)
                {
                    cudaSafeCall( cudaMemset2D(m.data, m.step, 0, m.cols * m.elemSize(), m.rows) );
                    return;
                }

                if (m.depth() == CV_8U)
                {
                    int cn = m.channels();

                    if (cn == 1 || (cn == 2 && s[0] == s[1]) || (cn == 3 && s[0] == s[1] && s[0] == s[2]) || (cn == 4 && s[0] == s[1] && s[0] == s[2] && s[0] == s[3]))
                    {
                        int val = saturate_cast<uchar>(s[0]);
                        cudaSafeCall( cudaMemset2D(m.data, m.step, val, m.cols * m.elemSize(), m.rows) );
                        return;
                    }
                }

                typedef void (*func_t)(GpuMat& src, Scalar s);
                static const func_t funcs[7][4] =
                {
                    {NppSet<CV_8U , 1, nppiSet_8u_C1R >::call, cv::gpu::setTo                          , cv::gpu::setTo                        , NppSet<CV_8U , 4, nppiSet_8u_C4R >::call},
                    {NppSet<CV_8S , 1, nppiSet_8s_C1R >::call, NppSet<CV_8S , 2, nppiSet_8s_C2R >::call, NppSet<CV_8S, 3, nppiSet_8s_C3R>::call, NppSet<CV_8S , 4, nppiSet_8s_C4R >::call},
                    {NppSet<CV_16U, 1, nppiSet_16u_C1R>::call, NppSet<CV_16U, 2, nppiSet_16u_C2R>::call, cv::gpu::setTo                        , NppSet<CV_16U, 4, nppiSet_16u_C4R>::call},
                    {NppSet<CV_16S, 1, nppiSet_16s_C1R>::call, NppSet<CV_16S, 2, nppiSet_16s_C2R>::call, cv::gpu::setTo                        , NppSet<CV_16S, 4, nppiSet_16s_C4R>::call},
                    {NppSet<CV_32S, 1, nppiSet_32s_C1R>::call, cv::gpu::setTo                          , cv::gpu::setTo                        , NppSet<CV_32S, 4, nppiSet_32s_C4R>::call},
                    {NppSet<CV_32F, 1, nppiSet_32f_C1R>::call, cv::gpu::setTo                          , cv::gpu::setTo                        , NppSet<CV_32F, 4, nppiSet_32f_C4R>::call},
                    {cv::gpu::setTo                          , cv::gpu::setTo                          , cv::gpu::setTo                        , cv::gpu::setTo                          }
                };

                CV_Assert(m.depth() <= CV_64F && m.channels() <= 4);

                if (m.depth() == CV_64F)
                {
                    if (!TargetArchs::builtWith(NATIVE_DOUBLE) || !DeviceInfo().supports(NATIVE_DOUBLE))
                        CV_Error(CV_StsUnsupportedFormat, "The device doesn't support double");
                }

                funcs[m.depth()][m.channels() - 1](m, s);
            }
            else
            {
                typedef void (*func_t)(GpuMat& src, Scalar s, const GpuMat& mask);
                static const func_t funcs[7][4] =
                {
                    {NppSetMask<CV_8U , 1, nppiSet_8u_C1MR >::call, cv::gpu::setTo, cv::gpu::setTo, NppSetMask<CV_8U , 4, nppiSet_8u_C4MR >::call},
                    {cv::gpu::setTo                               , cv::gpu::setTo, cv::gpu::setTo, cv::gpu::setTo                               },
                    {NppSetMask<CV_16U, 1, nppiSet_16u_C1MR>::call, cv::gpu::setTo, cv::gpu::setTo, NppSetMask<CV_16U, 4, nppiSet_16u_C4MR>::call},
                    {NppSetMask<CV_16S, 1, nppiSet_16s_C1MR>::call, cv::gpu::setTo, cv::gpu::setTo, NppSetMask<CV_16S, 4, nppiSet_16s_C4MR>::call},
                    {NppSetMask<CV_32S, 1, nppiSet_32s_C1MR>::call, cv::gpu::setTo, cv::gpu::setTo, NppSetMask<CV_32S, 4, nppiSet_32s_C4MR>::call},
                    {NppSetMask<CV_32F, 1, nppiSet_32f_C1MR>::call, cv::gpu::setTo, cv::gpu::setTo, NppSetMask<CV_32F, 4, nppiSet_32f_C4MR>::call},
                    {cv::gpu::setTo                               , cv::gpu::setTo, cv::gpu::setTo, cv::gpu::setTo                               }
                };

                CV_Assert(m.depth() <= CV_64F && m.channels() <= 4);

                if (m.depth() == CV_64F)
                {
                    if (!TargetArchs::builtWith(NATIVE_DOUBLE) || !DeviceInfo().supports(NATIVE_DOUBLE))
                        CV_Error(CV_StsUnsupportedFormat, "The device doesn't support double");
                }

                funcs[m.depth()][m.channels() - 1](m, s, mask);
            }
        }

        void mallocPitch(void** devPtr, size_t* step, size_t width, size_t height) const
        {
            cudaSafeCall( cudaMallocPitch(devPtr, step, width, height) );
        }

        void free(void* devPtr) const
        {
            cudaFree(devPtr);
        }
    };

    const GpuFuncTable* gpuFuncTable()
    {
        static CudaFuncTable funcTable;
        return &funcTable;
    }
}

#endif // HAVE_CUDA

void cv::gpu::GpuMat::upload(const Mat& m)
{
    CV_DbgAssert(!m.empty());

    create(m.size(), m.type());

    gpuFuncTable()->copy(m, *this);
}

void cv::gpu::GpuMat::download(Mat& m) const
{
    CV_DbgAssert(!empty());

    m.create(size(), type());

    gpuFuncTable()->copy(*this, m);
}

void cv::gpu::GpuMat::copyTo(GpuMat& m) const
{
    CV_DbgAssert(!empty());

    m.create(size(), type());

    gpuFuncTable()->copy(*this, m);
}

void cv::gpu::GpuMat::copyTo(GpuMat& mat, const GpuMat& mask) const
{
    if (mask.empty())
        copyTo(mat);
    else
    {
        mat.create(size(), type());

        gpuFuncTable()->copyWithMask(*this, mat, mask);
    }
}

void cv::gpu::GpuMat::convertTo(GpuMat& dst, int rtype, double alpha, double beta) const
{
    bool noScale = fabs(alpha - 1) < numeric_limits<double>::epsilon() && fabs(beta) < numeric_limits<double>::epsilon();

    if (rtype < 0)
        rtype = type();
    else
        rtype = CV_MAKETYPE(CV_MAT_DEPTH(rtype), channels());

    int sdepth = depth();
    int ddepth = CV_MAT_DEPTH(rtype);
    if (sdepth == ddepth && noScale)
    {
        copyTo(dst);
        return;
    }

    GpuMat temp;
    const GpuMat* psrc = this;
    if (sdepth != ddepth && psrc == &dst)
    {
        temp = *this;
        psrc = &temp;
    }

    dst.create(size(), rtype);

    if (noScale)
        gpuFuncTable()->convert(*psrc, dst);
    else
        gpuFuncTable()->convert(*psrc, dst, alpha, beta);
}

GpuMat& cv::gpu::GpuMat::setTo(Scalar s, const GpuMat& mask)
{
    CV_Assert(mask.empty() || mask.type() == CV_8UC1);
    CV_DbgAssert(!empty());

    gpuFuncTable()->setTo(*this, s, mask);

    return *this;
}

void cv::gpu::GpuMat::create(int _rows, int _cols, int _type)
{
    _type &= TYPE_MASK;

    if (rows == _rows && cols == _cols && type() == _type && data)
        return;

    if (data)
        release();

    CV_DbgAssert(_rows >= 0 && _cols >= 0);

    if (_rows > 0 && _cols > 0)
    {
        flags = Mat::MAGIC_VAL + _type;
        rows = _rows;
        cols = _cols;

        size_t esz = elemSize();

        void* devPtr;
        gpuFuncTable()->mallocPitch(&devPtr, &step, esz * cols, rows);

        // Single row must be continuous
        if (rows == 1)
            step = esz * cols;

        if (esz * cols == step)
            flags |= Mat::CONTINUOUS_FLAG;

        int64 _nettosize = static_cast<int64>(step) * rows;
        size_t nettosize = static_cast<size_t>(_nettosize);

        datastart = data = static_cast<uchar*>(devPtr);
        dataend = data + nettosize;

        refcount = static_cast<int*>(fastMalloc(sizeof(*refcount)));
        *refcount = 1;
    }
}

void cv::gpu::GpuMat::release()
{
    if (refcount && CV_XADD(refcount, -1) == 1)
    {
        fastFree(refcount);

        gpuFuncTable()->free(datastart);
    }

    data = datastart = dataend = 0;
    step = rows = cols = 0;
    refcount = 0;
}

////////////////////////////////////////////////////////////////////////
// Error handling

void cv::gpu::error(const char *error_string, const char *file, const int line, const char *func)
{
    int code = CV_GpuApiCallError;

    if (uncaught_exception())
    {
        const char* errorStr = cvErrorStr(code);
        const char* function = func ? func : "unknown function";

        cerr << "OpenCV Error: " << errorStr << "(" << error_string << ") in " << function << ", file " << file << ", line " << line;
        cerr.flush();
    }
    else
        cv::error( cv::Exception(code, error_string, func, file, line) );
}<|MERGE_RESOLUTION|>--- conflicted
+++ resolved
@@ -64,9 +64,214 @@
 using namespace cv;
 using namespace cv::gpu;
 
-#ifndef HAVE_CUDA
+//////////////////////////////// Initialization & Info ////////////////////////
+
+namespace
+{
+    class CudaArch
+    {
+    public:
+        CudaArch();
+
+        bool builtWith(FeatureSet feature_set) const;
+        bool hasPtx(int major, int minor) const;
+        bool hasBin(int major, int minor) const;
+        bool hasEqualOrLessPtx(int major, int minor) const;
+        bool hasEqualOrGreaterPtx(int major, int minor) const;
+        bool hasEqualOrGreaterBin(int major, int minor) const;
+
+    private:
+        static void fromStr(const string& set_as_str, vector<int>& arr);
+
+        vector<int> bin;
+        vector<int> ptx;
+        vector<int> features;
+    };
+
+    const CudaArch cudaArch;
+
+    CudaArch::CudaArch()
+    {
+    #ifdef HAVE_CUDA
+        fromStr(CUDA_ARCH_BIN, bin);
+        fromStr(CUDA_ARCH_PTX, ptx);
+        fromStr(CUDA_ARCH_FEATURES, features);
+    #endif
+    }
+
+    bool CudaArch::builtWith(FeatureSet feature_set) const
+    {
+        return !features.empty() && (features.back() >= feature_set);
+    }
+
+    bool CudaArch::hasPtx(int major, int minor) const
+    {
+        return find(ptx.begin(), ptx.end(), major * 10 + minor) != ptx.end();
+    }
+
+    bool CudaArch::hasBin(int major, int minor) const
+    {
+        return find(bin.begin(), bin.end(), major * 10 + minor) != bin.end();
+    }
+
+    bool CudaArch::hasEqualOrLessPtx(int major, int minor) const
+    {
+        return !ptx.empty() && (ptx.front() <= major * 10 + minor);
+    }
+
+    bool CudaArch::hasEqualOrGreaterPtx(int major, int minor) const
+    {
+        return !ptx.empty() && (ptx.back() >= major * 10 + minor);
+    }
+
+    bool CudaArch::hasEqualOrGreaterBin(int major, int minor) const
+    {
+        return !bin.empty() && (bin.back() >= major * 10 + minor);
+    }
+
+    void CudaArch::fromStr(const string& set_as_str, vector<int>& arr)
+    {
+        if (set_as_str.find_first_not_of(" ") == string::npos)
+            return;
+
+        istringstream stream(set_as_str);
+        int cur_value;
+
+        while (!stream.eof())
+        {
+            stream >> cur_value;
+            arr.push_back(cur_value);
+        }
+
+        sort(arr.begin(), arr.end());
+    }
+}
+
+bool cv::gpu::TargetArchs::builtWith(cv::gpu::FeatureSet feature_set)
+{
+#if defined (HAVE_CUDA)
+    return cudaArch.builtWith(feature_set);
+#else
+    (void)feature_set;
+    return false;
+#endif
+}
+
+bool cv::gpu::TargetArchs::has(int major, int minor)
+{
+    return hasPtx(major, minor) || hasBin(major, minor);
+}
+
+bool cv::gpu::TargetArchs::hasPtx(int major, int minor)
+{
+#if defined (HAVE_CUDA)
+    return cudaArch.hasPtx(major, minor);
+#else
+    (void)major;
+    (void)minor;
+    return false;
+#endif
+}
+
+bool cv::gpu::TargetArchs::hasBin(int major, int minor)
+{
+#if defined (HAVE_CUDA)
+    return cudaArch.hasBin(major, minor);
+#else
+    (void)major;
+    (void)minor;
+    return false;
+#endif
+}
+
+bool cv::gpu::TargetArchs::hasEqualOrLessPtx(int major, int minor)
+{
+#if defined (HAVE_CUDA)
+    return cudaArch.hasEqualOrLessPtx(major, minor);
+#else
+    (void)major;
+    (void)minor;
+    return false;
+#endif
+}
+
+bool cv::gpu::TargetArchs::hasEqualOrGreater(int major, int minor)
+{
+    return hasEqualOrGreaterPtx(major, minor) || hasEqualOrGreaterBin(major, minor);
+}
+
+bool cv::gpu::TargetArchs::hasEqualOrGreaterPtx(int major, int minor)
+{
+#if defined (HAVE_CUDA)
+    return cudaArch.hasEqualOrGreaterPtx(major, minor);
+#else
+    (void)major;
+    (void)minor;
+    return false;
+#endif
+}
+
+bool cv::gpu::TargetArchs::hasEqualOrGreaterBin(int major, int minor)
+{
+#if defined (HAVE_CUDA)
+    return cudaArch.hasEqualOrGreaterBin(major, minor);
+#else
+    (void)major;
+    (void)minor;
+    return false;
+#endif
+}
+
+bool cv::gpu::deviceSupports(FeatureSet feature_set)
+{
+    static int versions[] =
+    {
+        -1, -1, -1, -1, -1, -1, -1, -1, -1, -1, -1, -1, -1
+    };
+    static const int cache_size = static_cast<int>(sizeof(versions) / sizeof(versions[0]));
+
+    const int devId = getDevice();
+
+    int version;
+
+    if (devId < cache_size && versions[devId] >= 0)
+        version = versions[devId];
+    else
+    {
+        DeviceInfo dev(devId);
+        version = dev.majorVersion() * 10 + dev.minorVersion();
+        if (devId < cache_size)
+            versions[devId] = version;
+    }
+
+    return TargetArchs::builtWith(feature_set) && (version >= feature_set);
+}
+
+#if !defined (HAVE_CUDA)
 
 #define throw_nogpu CV_Error(CV_GpuNotSupported, "The library is compiled without CUDA support")
+
+int cv::gpu::getCudaEnabledDeviceCount() { return 0; }
+
+void cv::gpu::setDevice(int) { throw_nogpu; }
+int cv::gpu::getDevice() { throw_nogpu; return 0; }
+
+void cv::gpu::resetDevice() { throw_nogpu; }
+
+size_t cv::gpu::DeviceInfo::freeMemory() const { throw_nogpu; return 0; }
+size_t cv::gpu::DeviceInfo::totalMemory() const { throw_nogpu; return 0; }
+
+bool cv::gpu::DeviceInfo::supports(cv::gpu::FeatureSet) const { throw_nogpu; return false; }
+
+bool cv::gpu::DeviceInfo::isCompatible() const { throw_nogpu; return false; }
+
+void cv::gpu::DeviceInfo::query() { throw_nogpu; }
+void cv::gpu::DeviceInfo::queryMemory(size_t&, size_t&) const { throw_nogpu; }
+
+void cv::gpu::printCudaDeviceInfo(int) { throw_nogpu; }
+void cv::gpu::printShortCudaDeviceInfo(int) { throw_nogpu; }
+
+#undef throw_nogpu
 
 #else // HAVE_CUDA
 
@@ -97,43 +302,6 @@
     }
 }
 
-#endif // HAVE_CUDA
-
-//////////////////////////////// Initialization & Info ////////////////////////
-
-#ifndef HAVE_CUDA
-
-int cv::gpu::getCudaEnabledDeviceCount() { return 0; }
-
-void cv::gpu::setDevice(int) { throw_nogpu; }
-int cv::gpu::getDevice() { throw_nogpu; return 0; }
-
-void cv::gpu::resetDevice() { throw_nogpu; }
-
-bool cv::gpu::deviceSupports(FeatureSet) { throw_nogpu; return false; }
-
-bool cv::gpu::TargetArchs::builtWith(FeatureSet) { throw_nogpu; return false; }
-bool cv::gpu::TargetArchs::has(int, int) { throw_nogpu; return false; }
-bool cv::gpu::TargetArchs::hasPtx(int, int) { throw_nogpu; return false; }
-bool cv::gpu::TargetArchs::hasBin(int, int) { throw_nogpu; return false; }
-bool cv::gpu::TargetArchs::hasEqualOrLessPtx(int, int) { throw_nogpu; return false; }
-bool cv::gpu::TargetArchs::hasEqualOrGreater(int, int) { throw_nogpu; return false; }
-bool cv::gpu::TargetArchs::hasEqualOrGreaterPtx(int, int) { throw_nogpu; return false; }
-bool cv::gpu::TargetArchs::hasEqualOrGreaterBin(int, int) { throw_nogpu; return false; }
-
-size_t cv::gpu::DeviceInfo::sharedMemPerBlock() const { throw_nogpu; return 0; }
-void cv::gpu::DeviceInfo::queryMemory(size_t&, size_t&) const { throw_nogpu; }
-size_t cv::gpu::DeviceInfo::freeMemory() const { throw_nogpu; return 0; }
-size_t cv::gpu::DeviceInfo::totalMemory() const { throw_nogpu; return 0; }
-bool cv::gpu::DeviceInfo::supports(FeatureSet) const { throw_nogpu; return false; }
-bool cv::gpu::DeviceInfo::isCompatible() const { throw_nogpu; return false; }
-void cv::gpu::DeviceInfo::query() { throw_nogpu; }
-
-void cv::gpu::printCudaDeviceInfo(int) { throw_nogpu; }
-void cv::gpu::printShortCudaDeviceInfo(int) { throw_nogpu; }
-
-#else // HAVE_CUDA
-
 int cv::gpu::getCudaEnabledDeviceCount()
 {
     int count;
@@ -145,7 +313,7 @@
     if (error == cudaErrorNoDevice)
         return 0;
 
-    cudaSafeCall( error );
+    cudaSafeCall(error);
     return count;
 }
 
@@ -166,228 +334,21 @@
     cudaSafeCall( cudaDeviceReset() );
 }
 
-namespace
-{
-    class CudaArch
-    {
-    public:
-        CudaArch();
-
-        bool builtWith(FeatureSet feature_set) const;
-        bool hasPtx(int major, int minor) const;
-        bool hasBin(int major, int minor) const;
-        bool hasEqualOrLessPtx(int major, int minor) const;
-        bool hasEqualOrGreaterPtx(int major, int minor) const;
-        bool hasEqualOrGreaterBin(int major, int minor) const;
-
-    private:
-        static void fromStr(const string& set_as_str, vector<int>& arr);
-
-        vector<int> bin;
-        vector<int> ptx;
-        vector<int> features;
-    };
-
-    const CudaArch cudaArch;
-
-    CudaArch::CudaArch()
-    {
-        fromStr(CUDA_ARCH_BIN, bin);
-        fromStr(CUDA_ARCH_PTX, ptx);
-        fromStr(CUDA_ARCH_FEATURES, features);
-    }
-
-    bool CudaArch::builtWith(FeatureSet feature_set) const
-    {
-        return !features.empty() && (features.back() >= feature_set);
-    }
-
-    bool CudaArch::hasPtx(int major, int minor) const
-    {
-        return find(ptx.begin(), ptx.end(), major * 10 + minor) != ptx.end();
-    }
-
-    bool CudaArch::hasBin(int major, int minor) const
-    {
-        return find(bin.begin(), bin.end(), major * 10 + minor) != bin.end();
-    }
-
-    bool CudaArch::hasEqualOrLessPtx(int major, int minor) const
-    {
-        return !ptx.empty() && (ptx.front() <= major * 10 + minor);
-    }
-
-    bool CudaArch::hasEqualOrGreaterPtx(int major, int minor) const
-    {
-        return !ptx.empty() && (ptx.back() >= major * 10 + minor);
-    }
-
-    bool CudaArch::hasEqualOrGreaterBin(int major, int minor) const
-    {
-        return !bin.empty() && (bin.back() >= major * 10 + minor);
-    }
-
-    void CudaArch::fromStr(const string& set_as_str, vector<int>& arr)
-    {
-        if (set_as_str.find_first_not_of(" ") == string::npos)
-            return;
-
-        istringstream stream(set_as_str);
-        int cur_value;
-
-        while (!stream.eof())
-        {
-            stream >> cur_value;
-            arr.push_back(cur_value);
-        }
-
-        sort(arr.begin(), arr.end());
-    }
-}
-
-bool cv::gpu::TargetArchs::builtWith(cv::gpu::FeatureSet feature_set)
-{
-    return cudaArch.builtWith(feature_set);
-}
-
-bool cv::gpu::TargetArchs::has(int major, int minor)
-{
-    return hasPtx(major, minor) || hasBin(major, minor);
-}
-
-bool cv::gpu::TargetArchs::hasPtx(int major, int minor)
-{
-    return cudaArch.hasPtx(major, minor);
-}
-
-bool cv::gpu::TargetArchs::hasBin(int major, int minor)
-{
-    return cudaArch.hasBin(major, minor);
-}
-
-bool cv::gpu::TargetArchs::hasEqualOrLessPtx(int major, int minor)
-{
-    return cudaArch.hasEqualOrLessPtx(major, minor);
-}
-
-bool cv::gpu::TargetArchs::hasEqualOrGreater(int major, int minor)
-{
-    return hasEqualOrGreaterPtx(major, minor) || hasEqualOrGreaterBin(major, minor);
-}
-
-bool cv::gpu::TargetArchs::hasEqualOrGreaterPtx(int major, int minor)
-{
-    return cudaArch.hasEqualOrGreaterPtx(major, minor);
-}
-
-bool cv::gpu::TargetArchs::hasEqualOrGreaterBin(int major, int minor)
-{
-    return cudaArch.hasEqualOrGreaterBin(major, minor);
-}
-
-bool cv::gpu::deviceSupports(FeatureSet feature_set)
-{
-    static int versions[] =
-    {
-        -1, -1, -1, -1, -1, -1, -1, -1, -1, -1, -1, -1, -1
-    };
-    static const int cache_size = static_cast<int>(sizeof(versions) / sizeof(versions[0]));
-
-    const int devId = getDevice();
-
-    int version;
-
-    if (devId < cache_size && versions[devId] >= 0)
-        version = versions[devId];
-    else
-    {
-        DeviceInfo dev(devId);
-        version = dev.majorVersion() * 10 + dev.minorVersion();
-        if (devId < cache_size)
-            versions[devId] = version;
-    }
-
-    return TargetArchs::builtWith(feature_set) && (version >= feature_set);
-}
-
-namespace
-{
-    class DeviceProps
-    {
-    public:
-        DeviceProps();
-        ~DeviceProps();
-
-        cudaDeviceProp* get(int devID);
-
-    private:
-        std::vector<cudaDeviceProp*> props_;
-    };
-
-    DeviceProps::DeviceProps()
-    {
-        props_.resize(10, 0);
-    }
-
-    DeviceProps::~DeviceProps()
-    {
-        for (size_t i = 0; i < props_.size(); ++i)
-        {
-            if (props_[i])
-                delete props_[i];
-        }
-        props_.clear();
-    }
-
-    cudaDeviceProp* DeviceProps::get(int devID)
-    {
-        if (devID >= (int) props_.size())
-            props_.resize(devID + 5, 0);
-
-        if (!props_[devID])
-        {
-            props_[devID] = new cudaDeviceProp;
-            cudaSafeCall( cudaGetDeviceProperties(props_[devID], devID) );
-        }
-
-        return props_[devID];
-    }
-
-    DeviceProps deviceProps;
-}
-
-size_t cv::gpu::DeviceInfo::sharedMemPerBlock() const
-{
-    return deviceProps.get(device_id_)->sharedMemPerBlock;
-}
-
-void cv::gpu::DeviceInfo::queryMemory(size_t& _totalMemory, size_t& _freeMemory) const
-{
-    int prevDeviceID = getDevice();
-    if (prevDeviceID != device_id_)
-        setDevice(device_id_);
-
-    cudaSafeCall( cudaMemGetInfo(&_freeMemory, &_totalMemory) );
-
-    if (prevDeviceID != device_id_)
-        setDevice(prevDeviceID);
-}
-
 size_t cv::gpu::DeviceInfo::freeMemory() const
 {
-    size_t _totalMemory, _freeMemory;
-    queryMemory(_totalMemory, _freeMemory);
-    return _freeMemory;
+    size_t free_memory, total_memory;
+    queryMemory(free_memory, total_memory);
+    return free_memory;
 }
 
 size_t cv::gpu::DeviceInfo::totalMemory() const
 {
-    size_t _totalMemory, _freeMemory;
-    queryMemory(_totalMemory, _freeMemory);
-    return _totalMemory;
-}
-
-bool cv::gpu::DeviceInfo::supports(FeatureSet feature_set) const
+    size_t free_memory, total_memory;
+    queryMemory(free_memory, total_memory);
+    return total_memory;
+}
+
+bool cv::gpu::DeviceInfo::supports(cv::gpu::FeatureSet feature_set) const
 {
     int version = majorVersion() * 10 + minorVersion();
     return version >= feature_set;
@@ -409,7 +370,6 @@
 
 void cv::gpu::DeviceInfo::query()
 {
-<<<<<<< HEAD
     cudaDeviceProp prop;
     cudaSafeCall(cudaGetDeviceProperties(&prop, device_id_));
     name_ = prop.name;
@@ -424,14 +384,11 @@
     int prev_device_id = getDevice();
     if (prev_device_id != device_id_)
         setDevice(device_id_);
-=======
-    const cudaDeviceProp* prop = deviceProps.get(device_id_);
->>>>>>> e6dd4e84
-
-    name_ = prop->name;
-    multi_processor_count_ = prop->multiProcessorCount;
-    majorVersion_ = prop->major;
-    minorVersion_ = prop->minor;
+
+    cudaSafeCall(cudaMemGetInfo(&free_memory, &total_memory));
+
+    if (prev_device_id != device_id_)
+        setDevice(prev_device_id);
 }
 
 namespace
@@ -845,16 +802,6 @@
     }
 }
 
-<<<<<<< HEAD
-=======
-GpuMat cv::gpu::allocMatFromBuf(int rows, int cols, int type, GpuMat &mat)
-{
-    if (!mat.empty() && mat.type() == type && mat.rows >= rows && mat.cols >= cols)
-        return mat(Rect(0, 0, cols, rows));
-    return mat = GpuMat(rows, cols, type);
-}
-
->>>>>>> e6dd4e84
 namespace
 {
     class GpuFuncTable
@@ -878,25 +825,25 @@
     };
 }
 
-#ifndef HAVE_CUDA
+#if !defined HAVE_CUDA || defined(CUDA_DISABLER_)
 
 namespace
 {
     class EmptyFuncTable : public GpuFuncTable
     {
     public:
-        void copy(const Mat&, GpuMat&) const { throw_nogpu; }
-        void copy(const GpuMat&, Mat&) const { throw_nogpu; }
-        void copy(const GpuMat&, GpuMat&) const { throw_nogpu; }
-
-        void copyWithMask(const GpuMat&, GpuMat&, const GpuMat&) const { throw_nogpu; }
-
-        void convert(const GpuMat&, GpuMat&) const { throw_nogpu; }
-        void convert(const GpuMat&, GpuMat&, double, double) const { throw_nogpu; }
-
-        void setTo(GpuMat&, Scalar, const GpuMat&) const { throw_nogpu; }
-
-        void mallocPitch(void**, size_t*, size_t, size_t) const { throw_nogpu; }
+        void copy(const Mat&, GpuMat&) const { CV_Error(CV_GpuNotSupported, "The library is compiled without CUDA support"); }
+        void copy(const GpuMat&, Mat&) const { CV_Error(CV_GpuNotSupported, "The library is compiled without CUDA support"); }
+        void copy(const GpuMat&, GpuMat&) const { CV_Error(CV_GpuNotSupported, "The library is compiled without CUDA support"); }
+
+        void copyWithMask(const GpuMat&, GpuMat&, const GpuMat&) const { CV_Error(CV_GpuNotSupported, "The library is compiled without CUDA support"); }
+
+        void convert(const GpuMat&, GpuMat&) const { CV_Error(CV_GpuNotSupported, "The library is compiled without CUDA support"); }
+        void convert(const GpuMat&, GpuMat&, double, double) const { CV_Error(CV_GpuNotSupported, "The library is compiled without CUDA support"); }
+
+        void setTo(GpuMat&, Scalar, const GpuMat&) const { CV_Error(CV_GpuNotSupported, "The library is compiled without CUDA support"); }
+
+        void mallocPitch(void**, size_t*, size_t, size_t) const { CV_Error(CV_GpuNotSupported, "The library is compiled without CUDA support"); }
         void free(void*) const {}
     };
 
