--- conflicted
+++ resolved
@@ -81,14 +81,6 @@
     }
 }
 
-<<<<<<< HEAD
-static inline size_t divUp(size_t total, size_t grain)
-{
-    return (total + grain - 1) / grain;
-}
-
-=======
->>>>>>> e35bc115
 static inline int calcSize(int octave, int layer)
 {
     /* Wavelet size at first layer of first octave. */
