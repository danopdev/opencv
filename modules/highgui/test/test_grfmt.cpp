/*M///////////////////////////////////////////////////////////////////////////////////////
//
//  IMPORTANT: READ BEFORE DOWNLOADING, COPYING, INSTALLING OR USING.
//
//  By downloading, copying, installing or using the software you agree to this license.
//  If you do not agree to this license, do not download, install,
//  copy or use the software.
//
//
//                           License Agreement
//                For Open Source Computer Vision Library
//
// Copyright (C) 2000-2008, Intel Corporation, all rights reserved.
// Copyright (C) 2009, Willow Garage Inc., all rights reserved.
// Third party copyrights are property of their respective owners.
//
// Redistribution and use in source and binary forms, with or without modification,
// are permitted provided that the following conditions are met:
//
//   * Redistribution's of source code must retain the above copyright notice,
//     this list of conditions and the following disclaimer.
//
//   * Redistribution's in binary form must reproduce the above copyright notice,
//     this list of conditions and the following disclaimer in the documentation
//     and/or other materials provided with the distribution.
//
//   * The name of the copyright holders may not be used to endorse or promote products
//     derived from this software without specific prior written permission.
//
// This software is provided by the copyright holders and contributors "as is" and
// any express or implied warranties, including, but not limited to, the implied
// warranties of merchantability and fitness for a particular purpose are disclaimed.
// In no event shall the Intel Corporation or contributors be liable for any direct,
// indirect, incidental, special, exemplary, or consequential damages
// (including, but not limited to, procurement of substitute goods or services;
// loss of use, data, or profits; or business interruption) however caused
// and on any theory of liability, whether in contract, strict liability,
// or tort (including negligence or otherwise) arising in any way out of
// the use of this software, even if advised of the possibility of such damage.
//
//M*/

#include "test_precomp.hpp"
#include "opencv2/highgui/highgui.hpp"

using namespace cv;
using namespace std;


class CV_GrfmtWriteBigImageTest : public cvtest::BaseTest
{
public:
    void run(int)
    {
        try
        {
            ts->printf(cvtest::TS::LOG, "start  reading big image\n");
            Mat img = imread(string(ts->get_data_path()) + "readwrite/read.png");
            ts->printf(cvtest::TS::LOG, "finish reading big image\n");
            if (img.empty()) ts->set_failed_test_info(cvtest::TS::FAIL_INVALID_TEST_DATA);
            ts->printf(cvtest::TS::LOG, "start  writing big image\n");
            imwrite(cv::tempfile(".png"), img);
            ts->printf(cvtest::TS::LOG, "finish writing big image\n");
        }
        catch(...)
        {
            ts->set_failed_test_info(cvtest::TS::FAIL_EXCEPTION);
        }
        ts->set_failed_test_info(cvtest::TS::OK);
    }
};

string ext_from_int(int ext)
{
#ifdef HAVE_PNG
    if (ext == 0) return ".png";
#endif
    if (ext == 1) return ".bmp";
    if (ext == 2) return ".pgm";
#ifdef HAVE_TIFF
    if (ext == 3) return ".tiff";
#endif
    return "";
}

class CV_GrfmtWriteSequenceImageTest : public cvtest::BaseTest
{
public:
    void run(int)
    {
        try
        {
            const int img_r = 640;
            const int img_c = 480;

            for (int k = 1; k <= 5; ++k)
            {
                for (int ext = 0; ext < 4; ++ext) // 0 - png, 1 - bmp, 2 - pgm, 3 - tiff
                {
                    if(ext_from_int(ext).empty())
                        continue;
                    for (int num_channels = 1; num_channels <= 3; num_channels+=2)
                    {
                        ts->printf(ts->LOG, "image type depth:%d   channels:%d   ext: %s\n", CV_8U, num_channels, ext_from_int(ext).c_str());
                        Mat img(img_r * k, img_c * k, CV_MAKETYPE(CV_8U, num_channels), Scalar::all(0));
                        circle(img, Point2i((img_c * k) / 2, (img_r * k) / 2), cv::min((img_r * k), (img_c * k)) / 4 , Scalar::all(255));

                        string img_path = cv::tempfile(ext_from_int(ext).c_str());
                        ts->printf(ts->LOG, "writing      image : %s\n", img_path.c_str());
                        imwrite(img_path, img);

                        ts->printf(ts->LOG, "reading test image : %s\n", img_path.c_str());
                        Mat img_test = imread(img_path, CV_LOAD_IMAGE_UNCHANGED);

                        if (img_test.empty()) ts->set_failed_test_info(ts->FAIL_MISMATCH);

                        CV_Assert(img.size() == img_test.size());
                        CV_Assert(img.type() == img_test.type());

                        double n = norm(img, img_test);
                        if ( n > 1.0)
                        {
                            ts->printf(ts->LOG, "norm = %f \n", n);
                            ts->set_failed_test_info(ts->FAIL_MISMATCH);
                        }
                    }
                }

#ifdef HAVE_JPEG
                for (int num_channels = 1; num_channels <= 3; num_channels+=2)
                {
                    // jpeg
                    ts->printf(ts->LOG, "image type depth:%d   channels:%d   ext: %s\n", CV_8U, num_channels, ".jpg");
                    Mat img(img_r * k, img_c * k, CV_MAKETYPE(CV_8U, num_channels), Scalar::all(0));
                    circle(img, Point2i((img_c * k) / 2, (img_r * k) / 2), cv::min((img_r * k), (img_c * k)) / 4 , Scalar::all(255));

                    string filename = cv::tempfile(".jpg");
                    imwrite(filename, img);
                    img = imread(filename, CV_LOAD_IMAGE_UNCHANGED);

                    filename = string(ts->get_data_path() + "readwrite/test_" + char(k + 48) + "_c" + char(num_channels + 48) + ".jpg");
                    ts->printf(ts->LOG, "reading test image : %s\n", filename.c_str());
                    Mat img_test = imread(filename, CV_LOAD_IMAGE_UNCHANGED);

                    if (img_test.empty()) ts->set_failed_test_info(ts->FAIL_MISMATCH);

                    CV_Assert(img.size() == img_test.size());
                    CV_Assert(img.type() == img_test.type());

                    double n = norm(img, img_test);
                    if ( n > 1.0)
                    {
                        ts->printf(ts->LOG, "norm = %f \n", n);
                        ts->set_failed_test_info(ts->FAIL_MISMATCH);
                    }
                }
#endif

#ifdef HAVE_TIFF
                for (int num_channels = 1; num_channels <= 3; num_channels+=2)
                {
                    // tiff
                    ts->printf(ts->LOG, "image type depth:%d   channels:%d   ext: %s\n", CV_16U, num_channels, ".tiff");
                    Mat img(img_r * k, img_c * k, CV_MAKETYPE(CV_16U, num_channels), Scalar::all(0));
                    circle(img, Point2i((img_c * k) / 2, (img_r * k) / 2), cv::min((img_r * k), (img_c * k)) / 4 , Scalar::all(255));

                    string filename = cv::tempfile(".tiff");
                    imwrite(filename, img);
                    ts->printf(ts->LOG, "reading test image : %s\n", filename.c_str());
                    Mat img_test = imread(filename, CV_LOAD_IMAGE_UNCHANGED);

                    if (img_test.empty()) ts->set_failed_test_info(ts->FAIL_MISMATCH);

                    CV_Assert(img.size() == img_test.size());

                    ts->printf(ts->LOG, "img      : %d ; %d \n", img.channels(), img.depth());
                    ts->printf(ts->LOG, "img_test : %d ; %d \n", img_test.channels(), img_test.depth());

                    CV_Assert(img.type() == img_test.type());


                    double n = norm(img, img_test);
                    if ( n > 1.0)
                    {
                        ts->printf(ts->LOG, "norm = %f \n", n);
                        ts->set_failed_test_info(ts->FAIL_MISMATCH);
                    }
                }
#endif
            }
        }
        catch(const cv::Exception & e)
        {
            ts->printf(ts->LOG, "Exception: %s\n" , e.what());
            ts->set_failed_test_info(ts->FAIL_MISMATCH);
        }
    }
};

class CV_GrfmtReadBMPRLE8Test : public cvtest::BaseTest
{
public:
    void run(int)
    {
        try
        {
            Mat rle = imread(string(ts->get_data_path()) + "readwrite/rle8.bmp");
            Mat bmp = imread(string(ts->get_data_path()) + "readwrite/ordinary.bmp");
            if (norm(rle-bmp)>1.e-10)
                ts->set_failed_test_info(cvtest::TS::FAIL_BAD_ACCURACY);
        }
        catch(...)
        {
            ts->set_failed_test_info(cvtest::TS::FAIL_EXCEPTION);
        }
        ts->set_failed_test_info(cvtest::TS::OK);
    }
};

<<<<<<< HEAD
#ifdef HAVE_PNG
TEST(Highgui_Image, write_big) { CV_GrfmtWriteBigImageTest      test; test.safe_run(); }
=======

#ifdef HAVE_PNG
TEST(Highgui_Image, write_big) { CV_GrfmtWriteBigImageTest test; test.safe_run(); }
>>>>>>> f4e33ea0
#endif

TEST(Highgui_Image, write_imageseq) { CV_GrfmtWriteSequenceImageTest test; test.safe_run(); }

TEST(Highgui_Image, read_bmp_rle8) { CV_GrfmtReadBMPRLE8Test test; test.safe_run(); }
<<<<<<< HEAD
=======

#ifdef HAVE_PNG
class CV_GrfmtPNGEncodeTest : public cvtest::BaseTest
{
public:
    void run(int)
    {
        try
        {
            vector<uchar> buff;
            Mat im = Mat::zeros(1000,1000, CV_8U);
            //randu(im, 0, 256);
            vector<int> param;
            param.push_back(CV_IMWRITE_PNG_COMPRESSION);
            param.push_back(3); //default(3) 0-9.
            cv::imencode(".png" ,im ,buff, param);

            // hangs
            Mat im2 = imdecode(buff,CV_LOAD_IMAGE_ANYDEPTH);
        }
        catch(...)
        {
            ts->set_failed_test_info(cvtest::TS::FAIL_EXCEPTION);
        }
        ts->set_failed_test_info(cvtest::TS::OK);
    }
};

TEST(Highgui_Image, encode_png) { CV_GrfmtPNGEncodeTest test; test.safe_run(); }

TEST(Highgui_ImreadVSCvtColor, regression)
{
    cvtest::TS& ts = *cvtest::TS::ptr();

    const int MAX_MEAN_DIFF = 1;
    const int MAX_ABS_DIFF = 10;

    string imgName = string(ts.get_data_path()) + "/../cv/shared/lena.png";
    Mat original_image = imread(imgName);
    Mat gray_by_codec = imread(imgName, 0);
    Mat gray_by_cvt;

    cvtColor(original_image, gray_by_cvt, CV_BGR2GRAY);

    Mat diff;
    absdiff(gray_by_codec, gray_by_cvt, diff);

    double actual_avg_diff = (double)mean(diff)[0];
    double actual_maxval, actual_minval;
    minMaxLoc(diff, &actual_minval, &actual_maxval);
	//printf("actual avg = %g, actual maxdiff = %g, npixels = %d\n", actual_avg_diff, actual_maxval, (int)diff.total());

    EXPECT_LT(actual_avg_diff, MAX_MEAN_DIFF);
    EXPECT_LT(actual_maxval, MAX_ABS_DIFF);
}
#endif
>>>>>>> f4e33ea0
<|MERGE_RESOLUTION|>--- conflicted
+++ resolved
@@ -217,21 +217,14 @@
     }
 };
 
-<<<<<<< HEAD
-#ifdef HAVE_PNG
-TEST(Highgui_Image, write_big) { CV_GrfmtWriteBigImageTest      test; test.safe_run(); }
-=======
 
 #ifdef HAVE_PNG
 TEST(Highgui_Image, write_big) { CV_GrfmtWriteBigImageTest test; test.safe_run(); }
->>>>>>> f4e33ea0
 #endif
 
 TEST(Highgui_Image, write_imageseq) { CV_GrfmtWriteSequenceImageTest test; test.safe_run(); }
 
 TEST(Highgui_Image, read_bmp_rle8) { CV_GrfmtReadBMPRLE8Test test; test.safe_run(); }
-<<<<<<< HEAD
-=======
 
 #ifdef HAVE_PNG
 class CV_GrfmtPNGEncodeTest : public cvtest::BaseTest
@@ -288,4 +281,3 @@
     EXPECT_LT(actual_maxval, MAX_ABS_DIFF);
 }
 #endif
->>>>>>> f4e33ea0
