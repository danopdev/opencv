/*M///////////////////////////////////////////////////////////////////////////////////////
//
//  IMPORTANT: READ BEFORE DOWNLOADING, COPYING, INSTALLING OR USING.
//
//  By downloading, copying, installing or using the software you agree to this license.
//  If you do not agree to this license, do not download, install,
//  copy or use the software.
//
//
//                           License Agreement
//                For Open Source Computer Vision Library
//
// Copyright (C) 2000, Intel Corporation, all rights reserved.
// Copyright (C) 2013, OpenCV Foundation, all rights reserved.
// Third party copyrights are property of their respective owners.
//
// Redistribution and use in source and binary forms, with or without modification,
// are permitted provided that the following conditions are met:
//
//   * Redistribution's of source code must retain the above copyright notice,
//     this list of conditions and the following disclaimer.
//
//   * Redistribution's in binary form must reproduce the above copyright notice,
//     this list of conditions and the following disclaimer in the documentation
//     and/or other materials provided with the distribution.
//
//   * The name of the copyright holders may not be used to endorse or promote products
//     derived from this software without specific prior written permission.
//
// This software is provided by the copyright holders and contributors "as is" and
// any express or implied warranties, including, but not limited to, the implied
// warranties of merchantability and fitness for a particular purpose are disclaimed.
// In no event shall the Intel Corporation or contributors be liable for any direct,
// indirect, incidental, special, exemplary, or consequential damages
// (including, but not limited to, procurement of substitute goods or services;
// loss of use, data, or profits; or business interruption) however caused
// and on any theory of liability, whether in contract, strict liability,
// or tort (including negligence or otherwise) arising in any way out of
// the use of this software, even if advised of the possibility of such damage.
//
//M*/
#include "precomp.hpp"

namespace cv
{

static const int DIST_SHIFT = 16;
static const int INIT_DIST0 = (INT_MAX >> 2);
#define  CV_FLT_TO_FIX(x,n)  cvRound((x)*(1<<(n)))

static void
initTopBottom( Mat& temp, int border )
{
    Size size = temp.size();
    for( int i = 0; i < border; i++ )
    {
        int* ttop = temp.ptr<int>(i);
        int* tbottom = temp.ptr<int>(size.height - i - 1);

        for( int j = 0; j < size.width; j++ )
        {
            ttop[j] = INIT_DIST0;
            tbottom[j] = INIT_DIST0;
        }
    }
}


static void
distanceTransform_3x3( const Mat& _src, Mat& _temp, Mat& _dist, const float* metrics )
{
    const int BORDER = 1;
    int i, j;
    const int HV_DIST = CV_FLT_TO_FIX( metrics[0], DIST_SHIFT );
    const int DIAG_DIST = CV_FLT_TO_FIX( metrics[1], DIST_SHIFT );
    const float scale = 1.f/(1 << DIST_SHIFT);

    const uchar* src = _src.data;
    int* temp = _temp.ptr<int>();
    float* dist = _dist.ptr<float>();
    int srcstep = (int)(_src.step/sizeof(src[0]));
    int step = (int)(_temp.step/sizeof(temp[0]));
    int dststep = (int)(_dist.step/sizeof(dist[0]));
    Size size = _src.size();

    initTopBottom( _temp, BORDER );

    // forward pass
    for( i = 0; i < size.height; i++ )
    {
        const uchar* s = src + i*srcstep;
        int* tmp = (int*)(temp + (i+BORDER)*step) + BORDER;

        for( j = 0; j < BORDER; j++ )
            tmp[-j-1] = tmp[size.width + j] = INIT_DIST0;

        for( j = 0; j < size.width; j++ )
        {
            if( !s[j] )
                tmp[j] = 0;
            else
            {
                int t0 = tmp[j-step-1] + DIAG_DIST;
                int t = tmp[j-step] + HV_DIST;
                if( t0 > t ) t0 = t;
                t = tmp[j-step+1] + DIAG_DIST;
                if( t0 > t ) t0 = t;
                t = tmp[j-1] + HV_DIST;
                if( t0 > t ) t0 = t;
                tmp[j] = t0;
            }
        }
    }

    // backward pass
    for( i = size.height - 1; i >= 0; i-- )
    {
        float* d = (float*)(dist + i*dststep);
        int* tmp = (int*)(temp + (i+BORDER)*step) + BORDER;

        for( j = size.width - 1; j >= 0; j-- )
        {
            int t0 = tmp[j];
            if( t0 > HV_DIST )
            {
                int t = tmp[j+step+1] + DIAG_DIST;
                if( t0 > t ) t0 = t;
                t = tmp[j+step] + HV_DIST;
                if( t0 > t ) t0 = t;
                t = tmp[j+step-1] + DIAG_DIST;
                if( t0 > t ) t0 = t;
                t = tmp[j+1] + HV_DIST;
                if( t0 > t ) t0 = t;
                tmp[j] = t0;
            }
            d[j] = (float)(t0 * scale);
        }
    }
}


static void
distanceTransform_5x5( const Mat& _src, Mat& _temp, Mat& _dist, const float* metrics )
{
    const int BORDER = 2;
    int i, j;
    const int HV_DIST = CV_FLT_TO_FIX( metrics[0], DIST_SHIFT );
    const int DIAG_DIST = CV_FLT_TO_FIX( metrics[1], DIST_SHIFT );
    const int LONG_DIST = CV_FLT_TO_FIX( metrics[2], DIST_SHIFT );
    const float scale = 1.f/(1 << DIST_SHIFT);

    const uchar* src = _src.data;
    int* temp = _temp.ptr<int>();
    float* dist = _dist.ptr<float>();
    int srcstep = (int)(_src.step/sizeof(src[0]));
    int step = (int)(_temp.step/sizeof(temp[0]));
    int dststep = (int)(_dist.step/sizeof(dist[0]));
    Size size = _src.size();

    initTopBottom( _temp, BORDER );

    // forward pass
    for( i = 0; i < size.height; i++ )
    {
        const uchar* s = src + i*srcstep;
        int* tmp = (int*)(temp + (i+BORDER)*step) + BORDER;

        for( j = 0; j < BORDER; j++ )
            tmp[-j-1] = tmp[size.width + j] = INIT_DIST0;

        for( j = 0; j < size.width; j++ )
        {
            if( !s[j] )
                tmp[j] = 0;
            else
            {
                int t0 = tmp[j-step*2-1] + LONG_DIST;
                int t = tmp[j-step*2+1] + LONG_DIST;
                if( t0 > t ) t0 = t;
                t = tmp[j-step-2] + LONG_DIST;
                if( t0 > t ) t0 = t;
                t = tmp[j-step-1] + DIAG_DIST;
                if( t0 > t ) t0 = t;
                t = tmp[j-step] + HV_DIST;
                if( t0 > t ) t0 = t;
                t = tmp[j-step+1] + DIAG_DIST;
                if( t0 > t ) t0 = t;
                t = tmp[j-step+2] + LONG_DIST;
                if( t0 > t ) t0 = t;
                t = tmp[j-1] + HV_DIST;
                if( t0 > t ) t0 = t;
                tmp[j] = t0;
            }
        }
    }

    // backward pass
    for( i = size.height - 1; i >= 0; i-- )
    {
        float* d = (float*)(dist + i*dststep);
        int* tmp = (int*)(temp + (i+BORDER)*step) + BORDER;

        for( j = size.width - 1; j >= 0; j-- )
        {
            int t0 = tmp[j];
            if( t0 > HV_DIST )
            {
                int t = tmp[j+step*2+1] + LONG_DIST;
                if( t0 > t ) t0 = t;
                t = tmp[j+step*2-1] + LONG_DIST;
                if( t0 > t ) t0 = t;
                t = tmp[j+step+2] + LONG_DIST;
                if( t0 > t ) t0 = t;
                t = tmp[j+step+1] + DIAG_DIST;
                if( t0 > t ) t0 = t;
                t = tmp[j+step] + HV_DIST;
                if( t0 > t ) t0 = t;
                t = tmp[j+step-1] + DIAG_DIST;
                if( t0 > t ) t0 = t;
                t = tmp[j+step-2] + LONG_DIST;
                if( t0 > t ) t0 = t;
                t = tmp[j+1] + HV_DIST;
                if( t0 > t ) t0 = t;
                tmp[j] = t0;
            }
            d[j] = (float)(t0 * scale);
        }
    }
}


static void
distanceTransformEx_5x5( const Mat& _src, Mat& _temp, Mat& _dist, Mat& _labels, const float* metrics )
{
    const int BORDER = 2;

    int i, j;
    const int HV_DIST = CV_FLT_TO_FIX( metrics[0], DIST_SHIFT );
    const int DIAG_DIST = CV_FLT_TO_FIX( metrics[1], DIST_SHIFT );
    const int LONG_DIST = CV_FLT_TO_FIX( metrics[2], DIST_SHIFT );
    const float scale = 1.f/(1 << DIST_SHIFT);

    const uchar* src = _src.data;
    int* temp = _temp.ptr<int>();
    float* dist = _dist.ptr<float>();
    int* labels = _labels.ptr<int>();
    int srcstep = (int)(_src.step/sizeof(src[0]));
    int step = (int)(_temp.step/sizeof(temp[0]));
    int dststep = (int)(_dist.step/sizeof(dist[0]));
    int lstep = (int)(_labels.step/sizeof(dist[0]));
    Size size = _src.size();

    initTopBottom( _temp, BORDER );

    // forward pass
    for( i = 0; i < size.height; i++ )
    {
        const uchar* s = src + i*srcstep;
        int* tmp = (int*)(temp + (i+BORDER)*step) + BORDER;
        int* lls = (int*)(labels + i*lstep);

        for( j = 0; j < BORDER; j++ )
            tmp[-j-1] = tmp[size.width + j] = INIT_DIST0;

        for( j = 0; j < size.width; j++ )
        {
            if( !s[j] )
            {
                tmp[j] = 0;
                //assert( lls[j] != 0 );
            }
            else
            {
                int t0 = INIT_DIST0, t;
                int l0 = 0;

                t = tmp[j-step*2-1] + LONG_DIST;
                if( t0 > t )
                {
                    t0 = t;
                    l0 = lls[j-lstep*2-1];
                }
                t = tmp[j-step*2+1] + LONG_DIST;
                if( t0 > t )
                {
                    t0 = t;
                    l0 = lls[j-lstep*2+1];
                }
                t = tmp[j-step-2] + LONG_DIST;
                if( t0 > t )
                {
                    t0 = t;
                    l0 = lls[j-lstep-2];
                }
                t = tmp[j-step-1] + DIAG_DIST;
                if( t0 > t )
                {
                    t0 = t;
                    l0 = lls[j-lstep-1];
                }
                t = tmp[j-step] + HV_DIST;
                if( t0 > t )
                {
                    t0 = t;
                    l0 = lls[j-lstep];
                }
                t = tmp[j-step+1] + DIAG_DIST;
                if( t0 > t )
                {
                    t0 = t;
                    l0 = lls[j-lstep+1];
                }
                t = tmp[j-step+2] + LONG_DIST;
                if( t0 > t )
                {
                    t0 = t;
                    l0 = lls[j-lstep+2];
                }
                t = tmp[j-1] + HV_DIST;
                if( t0 > t )
                {
                    t0 = t;
                    l0 = lls[j-1];
                }

                tmp[j] = t0;
                lls[j] = l0;
            }
        }
    }

    // backward pass
    for( i = size.height - 1; i >= 0; i-- )
    {
        float* d = (float*)(dist + i*dststep);
        int* tmp = (int*)(temp + (i+BORDER)*step) + BORDER;
        int* lls = (int*)(labels + i*lstep);

        for( j = size.width - 1; j >= 0; j-- )
        {
            int t0 = tmp[j];
            int l0 = lls[j];
            if( t0 > HV_DIST )
            {
                int t = tmp[j+step*2+1] + LONG_DIST;
                if( t0 > t )
                {
                    t0 = t;
                    l0 = lls[j+lstep*2+1];
                }
                t = tmp[j+step*2-1] + LONG_DIST;
                if( t0 > t )
                {
                    t0 = t;
                    l0 = lls[j+lstep*2-1];
                }
                t = tmp[j+step+2] + LONG_DIST;
                if( t0 > t )
                {
                    t0 = t;
                    l0 = lls[j+lstep+2];
                }
                t = tmp[j+step+1] + DIAG_DIST;
                if( t0 > t )
                {
                    t0 = t;
                    l0 = lls[j+lstep+1];
                }
                t = tmp[j+step] + HV_DIST;
                if( t0 > t )
                {
                    t0 = t;
                    l0 = lls[j+lstep];
                }
                t = tmp[j+step-1] + DIAG_DIST;
                if( t0 > t )
                {
                    t0 = t;
                    l0 = lls[j+lstep-1];
                }
                t = tmp[j+step-2] + LONG_DIST;
                if( t0 > t )
                {
                    t0 = t;
                    l0 = lls[j+lstep-2];
                }
                t = tmp[j+1] + HV_DIST;
                if( t0 > t )
                {
                    t0 = t;
                    l0 = lls[j+1];
                }
                tmp[j] = t0;
                lls[j] = l0;
            }
            d[j] = (float)(t0 * scale);
        }
    }
}


static void getDistanceTransformMask( int maskType, float *metrics )
{
    CV_Assert( metrics != 0 );

    switch (maskType)
    {
    case 30:
        metrics[0] = 1.0f;
        metrics[1] = 1.0f;
        break;

    case 31:
        metrics[0] = 1.0f;
        metrics[1] = 2.0f;
        break;

    case 32:
        metrics[0] = 0.955f;
        metrics[1] = 1.3693f;
        break;

    case 50:
        metrics[0] = 1.0f;
        metrics[1] = 1.0f;
        metrics[2] = 2.0f;
        break;

    case 51:
        metrics[0] = 1.0f;
        metrics[1] = 2.0f;
        metrics[2] = 3.0f;
        break;

    case 52:
        metrics[0] = 1.0f;
        metrics[1] = 1.4f;
        metrics[2] = 2.1969f;
        break;
    default:
        CV_Error(CV_StsBadArg, "Uknown metric type");
    }
}

struct DTColumnInvoker : ParallelLoopBody
{
    DTColumnInvoker( const Mat* _src, Mat* _dst, const int* _sat_tab, const float* _sqr_tab)
    {
        src = _src;
        dst = _dst;
        sat_tab = _sat_tab + src->rows*2 + 1;
        sqr_tab = _sqr_tab;
    }

    void operator()( const Range& range ) const
    {
        int i, i1 = range.start, i2 = range.end;
        int m = src->rows;
        size_t sstep = src->step, dstep = dst->step/sizeof(float);
        AutoBuffer<int> _d(m);
        int* d = _d;

        for( i = i1; i < i2; i++ )
        {
            const uchar* sptr = src->ptr(m-1) + i;
            float* dptr = dst->ptr<float>() + i;
            int j, dist = m-1;

            for( j = m-1; j >= 0; j--, sptr -= sstep )
            {
                dist = (dist + 1) & (sptr[0] == 0 ? 0 : -1);
                d[j] = dist;
            }

            dist = m-1;
            for( j = 0; j < m; j++, dptr += dstep )
            {
                dist = dist + 1 - sat_tab[dist - d[j]];
                d[j] = dist;
                dptr[0] = sqr_tab[dist];
            }
        }
    }

    const Mat* src;
    Mat* dst;
    const int* sat_tab;
    const float* sqr_tab;
};


struct DTRowInvoker : ParallelLoopBody
{
    DTRowInvoker( Mat* _dst, const float* _sqr_tab, const float* _inv_tab )
    {
        dst = _dst;
        sqr_tab = _sqr_tab;
        inv_tab = _inv_tab;
    }

    void operator()( const Range& range ) const
    {
        const float inf = 1e15f;
        int i, i1 = range.start, i2 = range.end;
        int n = dst->cols;
        AutoBuffer<uchar> _buf((n+2)*2*sizeof(float) + (n+2)*sizeof(int));
        float* f = (float*)(uchar*)_buf;
        float* z = f + n;
        int* v = alignPtr((int*)(z + n + 1), sizeof(int));

        for( i = i1; i < i2; i++ )
        {
            float* d = dst->ptr<float>(i);
            int p, q, k;

            v[0] = 0;
            z[0] = -inf;
            z[1] = inf;
            f[0] = d[0];

            for( q = 1, k = 0; q < n; q++ )
            {
                float fq = d[q];
                f[q] = fq;

                for(;;k--)
                {
                    p = v[k];
                    float s = (fq + sqr_tab[q] - d[p] - sqr_tab[p])*inv_tab[q - p];
                    if( s > z[k] )
                    {
                        k++;
                        v[k] = q;
                        z[k] = s;
                        z[k+1] = inf;
                        break;
                    }
                }
            }

            for( q = 0, k = 0; q < n; q++ )
            {
                while( z[k+1] < q )
                    k++;
                p = v[k];
                d[q] = std::sqrt(sqr_tab[std::abs(q - p)] + f[p]);
            }
        }
    }

    Mat* dst;
    const float* sqr_tab;
    const float* inv_tab;
};

static void
trueDistTrans( const Mat& src, Mat& dst )
{
    const float inf = 1e15f;

    CV_Assert( src.size() == dst.size() );

    CV_Assert( src.type() == CV_8UC1 && dst.type() == CV_32FC1 );
    int i, m = src.rows, n = src.cols;

    cv::AutoBuffer<uchar> _buf(std::max(m*2*sizeof(float) + (m*3+1)*sizeof(int), n*2*sizeof(float)));
    // stage 1: compute 1d distance transform of each column
    float* sqr_tab = (float*)(uchar*)_buf;
    int* sat_tab = cv::alignPtr((int*)(sqr_tab + m*2), sizeof(int));
    int shift = m*2;

    for( i = 0; i < m; i++ )
        sqr_tab[i] = (float)(i*i);
    for( i = m; i < m*2; i++ )
        sqr_tab[i] = inf;
    for( i = 0; i < shift; i++ )
        sat_tab[i] = 0;
    for( ; i <= m*3; i++ )
        sat_tab[i] = i - shift;

    cv::parallel_for_(cv::Range(0, n), cv::DTColumnInvoker(&src, &dst, sat_tab, sqr_tab));

    // stage 2: compute modified distance transform for each row
    float* inv_tab = sqr_tab + n;

    inv_tab[0] = sqr_tab[0] = 0.f;
    for( i = 1; i < n; i++ )
    {
        inv_tab[i] = (float)(0.5/i);
        sqr_tab[i] = (float)(i*i);
    }

    cv::parallel_for_(cv::Range(0, m), cv::DTRowInvoker(&dst, sqr_tab, inv_tab));
}


/****************************************************************************************\
 Non-inplace and Inplace 8u->8u Distance Transform for CityBlock (a.k.a. L1) metric
 (C) 2006 by Jay Stavinzky.
\****************************************************************************************/

//BEGIN ATS ADDITION
// 8-bit grayscale distance transform function
static void
distanceATS_L1_8u( const Mat& src, Mat& dst )
{
    int width = src.cols, height = src.rows;

    int a;
    uchar lut[256];
    int x, y;

    const uchar *sbase = src.data;
    uchar *dbase = dst.data;
    int srcstep = (int)src.step;
    int dststep = (int)dst.step;

    CV_Assert( src.type() == CV_8UC1 && dst.type() == CV_8UC1 );
    CV_Assert( src.size() == dst.size() );

    ////////////////////// forward scan ////////////////////////
    for( x = 0; x < 256; x++ )
        lut[x] = cv::saturate_cast<uchar>(x+1);

    //init first pixel to max (we're going to be skipping it)
    dbase[0] = (uchar)(sbase[0] == 0 ? 0 : 255);

    //first row (scan west only, skip first pixel)
    for( x = 1; x < width; x++ )
        dbase[x] = (uchar)(sbase[x] == 0 ? 0 : lut[dbase[x-1]]);

    for( y = 1; y < height; y++ )
    {
        sbase += srcstep;
        dbase += dststep;

        //for left edge, scan north only
        a = sbase[0] == 0 ? 0 : lut[dbase[-dststep]];
        dbase[0] = (uchar)a;

        for( x = 1; x < width; x++ )
        {
            a = sbase[x] == 0 ? 0 : lut[MIN(a, dbase[x - dststep])];
            dbase[x] = (uchar)a;
        }
    }

    ////////////////////// backward scan ///////////////////////

    a = dbase[width-1];

    // do last row east pixel scan here (skip bottom right pixel)
    for( x = width - 2; x >= 0; x-- )
    {
        a = lut[a];
        dbase[x] = (uchar)(CV_CALC_MIN_8U(a, dbase[x]));
    }

    // right edge is the only error case
    for( y = height - 2; y >= 0; y-- )
    {
        dbase -= dststep;

        // do right edge
        a = lut[dbase[width-1+dststep]];
        dbase[width-1] = (uchar)(MIN(a, dbase[width-1]));

        for( x = width - 2; x >= 0; x-- )
        {
            int b = dbase[x+dststep];
            a = lut[MIN(a, b)];
            dbase[x] = (uchar)(MIN(a, dbase[x]));
        }
    }
}
//END ATS ADDITION

}


// Wrapper function for distance transform group
void cv::distanceTransform( InputArray _src, OutputArray _dst, OutputArray _labels,
                            int distType, int maskSize, int labelType )
{
    Mat src = _src.getMat(), dst = _dst.getMat(), labels;
    bool need_labels = _labels.needed();

    CV_Assert( src.type() == CV_8U );
    if( dst.size == src.size && dst.type() == CV_8U && !need_labels && distType == CV_DIST_L1 )
    {
        distanceATS_L1_8u(src, dst);
        return;
    }

    _dst.create( src.size(), CV_32F );
    dst = _dst.getMat();

    if( need_labels )
    {
        CV_Assert( labelType == DIST_LABEL_PIXEL || labelType == DIST_LABEL_CCOMP );

        _labels.create(src.size(), CV_32S);
        labels = _labels.getMat();
        maskSize = CV_DIST_MASK_5;
    }

    CV_Assert( src.type() == CV_8UC1 );
    float _mask[5] = {0};

    if( maskSize != CV_DIST_MASK_3 && maskSize != CV_DIST_MASK_5 && maskSize != CV_DIST_MASK_PRECISE )
        CV_Error( CV_StsBadSize, "Mask size should be 3 or 5 or 0 (presize)" );

    if( distType == CV_DIST_C || distType == CV_DIST_L1 )
        maskSize = !need_labels ? CV_DIST_MASK_3 : CV_DIST_MASK_5;
    else if( distType == CV_DIST_L2 && need_labels )
        maskSize = CV_DIST_MASK_5;

    if( maskSize == CV_DIST_MASK_PRECISE )
    {
        trueDistTrans( src, dst );
        return;
    }

    CV_Assert( distType == CV_DIST_C || distType == CV_DIST_L1 || distType == CV_DIST_L2 );

    getDistanceTransformMask( (distType == CV_DIST_C ? 0 :
        distType == CV_DIST_L1 ? 1 : 2) + maskSize*10, _mask );

    Size size = src.size();

    int border = maskSize == CV_DIST_MASK_3 ? 1 : 2;
    Mat temp( size.height + border*2, size.width + border*2, CV_32SC1 );

    if( !need_labels )
    {
        if( maskSize == CV_DIST_MASK_3 )
            distanceTransform_3x3(src, temp, dst, _mask);
        else
            distanceTransform_5x5(src, temp, dst, _mask);
    }
    else
    {
        labels.setTo(Scalar::all(0));

        if( labelType == CV_DIST_LABEL_CCOMP )
        {
<<<<<<< HEAD
            Mat zpix = src == 0;
            connectedComponents(zpix, labels, 8, CV_32S);
=======
        #if defined (HAVE_IPP) && (IPP_VERSION_MAJOR >= 7)
            if( maskSize == CV_DIST_MASK_5 )
            {
                IppiSize roi = { src->cols, src->rows };
                if( ippiDistanceTransform_5x5_8u32f_C1R(
                        src->data.ptr, src->step,
                        dst->data.fl, dst->step, roi, _mask) >= 0 )
                    return;
            }
        #endif
            CvDistTransFunc func = maskSize == CV_DIST_MASK_3 ?
                icvDistanceTransform_3x3_C1R :
                icvDistanceTransform_5x5_C1R;

            func( src->data.ptr, src->step, temp->data.i, temp->step,
                  dst->data.fl, dst->step, size, _mask );
>>>>>>> 38a0b47b
        }
        else
        {
            int k = 1;
            for( int i = 0; i < src.rows; i++ )
            {
                const uchar* srcptr = src.ptr(i);
                int* labelptr = labels.ptr<int>(i);

                for( int j = 0; j < src.cols; j++ )
                    if( srcptr[j] == 0 )
                        labelptr[j] = k++;
            }
        }

        distanceTransformEx_5x5( src, temp, dst, labels, _mask );
    }
}


void cv::distanceTransform( InputArray _src, OutputArray _dst,
                            int distanceType, int maskSize )
{
    distanceTransform(_src, _dst, noArray(), distanceType, maskSize, DIST_LABEL_PIXEL);
}


CV_IMPL void
cvDistTransform( const void* srcarr, void* dstarr,
                int distType, int maskSize,
                const float * /*mask*/,
                void* labelsarr, int labelType )
{
    cv::Mat src = cv::cvarrToMat(srcarr);
    const cv::Mat dst = cv::cvarrToMat(dstarr);
    const cv::Mat labels = cv::cvarrToMat(labelsarr);

    cv::distanceTransform(src, dst, labelsarr ? cv::_OutputArray(labels) : cv::_OutputArray(),
                          distType, maskSize, labelType);

}


/* End of file. */<|MERGE_RESOLUTION|>--- conflicted
+++ resolved
@@ -744,10 +744,6 @@
 
         if( labelType == CV_DIST_LABEL_CCOMP )
         {
-<<<<<<< HEAD
-            Mat zpix = src == 0;
-            connectedComponents(zpix, labels, 8, CV_32S);
-=======
         #if defined (HAVE_IPP) && (IPP_VERSION_MAJOR >= 7)
             if( maskSize == CV_DIST_MASK_5 )
             {
@@ -758,13 +754,8 @@
                     return;
             }
         #endif
-            CvDistTransFunc func = maskSize == CV_DIST_MASK_3 ?
-                icvDistanceTransform_3x3_C1R :
-                icvDistanceTransform_5x5_C1R;
-
-            func( src->data.ptr, src->step, temp->data.i, temp->step,
-                  dst->data.fl, dst->step, size, _mask );
->>>>>>> 38a0b47b
+            Mat zpix = src == 0;
+            connectedComponents(zpix, labels, 8, CV_32S);
         }
         else
         {
