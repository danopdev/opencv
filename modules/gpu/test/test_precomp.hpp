--- conflicted
+++ resolved
@@ -69,7 +69,6 @@
     #include <cuda.h>
     #include <cuda_runtime.h>
 
-<<<<<<< HEAD
     #include "opencv2/core.hpp"
     #include "opencv2/core/opengl.hpp"
     #include "opencv2/highgui.hpp"
@@ -77,23 +76,9 @@
     #include "opencv2/imgproc.hpp"
     #include "opencv2/video.hpp"
     #include "opencv2/ts.hpp"
+    #include "opencv2/ts/gpu_test.hpp"
     #include "opencv2/gpu.hpp"
-    #include "opencv2/nonfree.hpp"
     #include "opencv2/legacy.hpp"
-=======
-    #include "opencv2/ts/ts.hpp"
-    #include "opencv2/ts/ts_perf.hpp"
-    #include "opencv2/ts/gpu_test.hpp"
-
-    #include "opencv2/core/core.hpp"
-    #include "opencv2/core/opengl_interop.hpp"
-    #include "opencv2/highgui/highgui.hpp"
-    #include "opencv2/calib3d/calib3d.hpp"
-    #include "opencv2/imgproc/imgproc.hpp"
-    #include "opencv2/video/video.hpp"
-    #include "opencv2/gpu/gpu.hpp"
-    #include "opencv2/legacy/legacy.hpp"
->>>>>>> b6365699
 
     #include "interpolation.hpp"
     #include "main_test_nvidia.h"
