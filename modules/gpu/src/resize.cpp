/*M///////////////////////////////////////////////////////////////////////////////////////
//
//  IMPORTANT: READ BEFORE DOWNLOADING, COPYING, INSTALLING OR USING.
//
//  By downloading, copying, installing or using the software you agree to this license.
//  If you do not agree to this license, do not download, install,
//  copy or use the software.
//
//
//                           License Agreement
//                For Open Source Computer Vision Library
//
// Copyright (C) 2000-2008, Intel Corporation, all rights reserved.
// Copyright (C) 2009, Willow Garage Inc., all rights reserved.
// Third party copyrights are property of their respective owners.
//
// Redistribution and use in source and binary forms, with or without modification,
// are permitted provided that the following conditions are met:
//
//   * Redistribution's of source code must retain the above copyright notice,
//     this list of conditions and the following disclaimer.
//
//   * Redistribution's in binary form must reproduce the above copyright notice,
//     this list of conditions and the following disclaimer in the documentation
//     and/or other materials provided with the distribution.
//
//   * The name of the copyright holders may not be used to endorse or promote products
//     derived from this software without specific prior written permission.
//
// This software is provided by the copyright holders and contributors "as is" and
// any express or implied warranties, including, but not limited to, the implied
// warranties of merchantability and fitness for a particular purpose are disclaimed.
// In no event shall the Intel Corporation or contributors be liable for any direct,
// indirect, incidental, special, exemplary, or consequential damages
// (including, but not limited to, procurement of substitute goods or services;
// loss of use, data, or profits; or business interruption) however caused
// and on any theory of liability, whether in contract, strict liability,
// or tort (including negligence or otherwise) arising in any way out of
// the use of this software, even if advised of the possibility of such damage.
//
//M*/

#include "precomp.hpp"

#if !defined HAVE_CUDA || defined(CUDA_DISABLER)

void cv::gpu::resize(const GpuMat& src, GpuMat& dst, Size dsize, double fx, double fy, int interpolation, Stream& s)
{
    (void)src;
    (void)dst;
    (void)dsize;
    (void)fx;
    (void)fy;
    (void)interpolation;
    (void)s;

    throw_nogpu();
}

#else // HAVE_CUDA

namespace cv { namespace gpu { namespace device
{
    namespace imgproc
    {
        template <typename T>
        void resize_gpu(PtrStepSzb src, PtrStepSzb srcWhole, int xoff, int yoff, float fx, float fy,
                        PtrStepSzb dst, int interpolation, cudaStream_t stream);
    }
}}}

void cv::gpu::resize(const GpuMat& src, GpuMat& dst, Size dsize, double fx, double fy, int interpolation, Stream& s)
{
    CV_Assert(src.depth() <= CV_32F && src.channels() <= 4);
    CV_Assert(interpolation == INTER_NEAREST || interpolation == INTER_LINEAR
            || interpolation == INTER_CUBIC || interpolation == INTER_AREA);
    CV_Assert(!(dsize == Size()) || (fx > 0 && fy > 0));

    if (dsize == Size())
        dsize = Size(saturate_cast<int>(src.cols * fx), saturate_cast<int>(src.rows * fy));
    else
    {
        fx = static_cast<double>(dsize.width) / src.cols;
        fy = static_cast<double>(dsize.height) / src.rows;
    }
    if (dsize != dst.size())
        dst.create(dsize, src.type());

    if (dsize == src.size())
    {
        if (s)
            s.enqueueCopy(src, dst);
        else
            src.copyTo(dst);
        return;
    }

    cudaStream_t stream = StreamAccessor::getStream(s);

    Size wholeSize;
    Point ofs;
    src.locateROI(wholeSize, ofs);

    bool useNpp = (src.type() == CV_8UC1 || src.type() == CV_8UC4);
<<<<<<< HEAD
    useNpp = useNpp && (interpolation == INTER_NEAREST || interpolation == INTER_LINEAR || (src.type() == CV_8UC4 && interpolation != INTER_AREA));
=======
    useNpp = useNpp && (interpolation == INTER_NEAREST || interpolation == INTER_LINEAR);
>>>>>>> f4e33ea0

    if (useNpp)
    {
        typedef NppStatus (*func_t)(const Npp8u * pSrc, NppiSize oSrcSize, int nSrcStep, NppiRect oSrcROI, Npp8u * pDst, int nDstStep, NppiSize dstROISize,
                                    double xFactor, double yFactor, int eInterpolation);

        const func_t funcs[4] = { nppiResize_8u_C1R, 0, 0, nppiResize_8u_C4R };

        static const int npp_inter[] = {NPPI_INTER_NN, NPPI_INTER_LINEAR, NPPI_INTER_CUBIC, 0, NPPI_INTER_LANCZOS};

        NppiSize srcsz;
        srcsz.width  = wholeSize.width;
        srcsz.height = wholeSize.height;

        NppiRect srcrect;
        srcrect.x = ofs.x;
        srcrect.y = ofs.y;
        srcrect.width  = src.cols;
        srcrect.height = src.rows;

        NppiSize dstsz;
        dstsz.width  = dst.cols;
        dstsz.height = dst.rows;

        NppStreamHandler h(stream);

        nppSafeCall( funcs[src.channels() - 1](src.datastart, srcsz, static_cast<int>(src.step), srcrect,
                dst.ptr<Npp8u>(), static_cast<int>(dst.step), dstsz, fx, fy, npp_inter[interpolation]) );

        if (stream == 0)
            cudaSafeCall( cudaDeviceSynchronize() );
    }
    else
    {
        using namespace ::cv::gpu::device::imgproc;

        typedef void (*func_t)(PtrStepSzb src, PtrStepSzb srcWhole, int xoff, int yoff, float fx, float fy, PtrStepSzb dst, int interpolation, cudaStream_t stream);

        static const func_t funcs[6][4] =
        {
            {resize_gpu<uchar>      , 0 /*resize_gpu<uchar2>*/ , resize_gpu<uchar3>     , resize_gpu<uchar4>     },
            {0 /*resize_gpu<schar>*/, 0 /*resize_gpu<char2>*/  , 0 /*resize_gpu<char3>*/, 0 /*resize_gpu<char4>*/},
            {resize_gpu<ushort>     , 0 /*resize_gpu<ushort2>*/, resize_gpu<ushort3>    , resize_gpu<ushort4>    },
            {resize_gpu<short>      , 0 /*resize_gpu<short2>*/ , resize_gpu<short3>     , resize_gpu<short4>     },
            {0 /*resize_gpu<int>*/  , 0 /*resize_gpu<int2>*/   , 0 /*resize_gpu<int3>*/ , 0 /*resize_gpu<int4>*/ },
            {resize_gpu<float>      , 0 /*resize_gpu<float2>*/ , resize_gpu<float3>     , resize_gpu<float4>     }
        };

        const func_t func = funcs[src.depth()][src.channels() - 1];
        CV_Assert(func != 0);

        func(src, PtrStepSzb(wholeSize.height, wholeSize.width, src.datastart, src.step), ofs.x, ofs.y,
            static_cast<float>(1.0 / fx), static_cast<float>(1.0 / fy), dst, interpolation, stream);
    }
}

#endif // HAVE_CUDA
<|MERGE_RESOLUTION|>--- conflicted
+++ resolved
@@ -1,166 +1,162 @@
-/*M///////////////////////////////////////////////////////////////////////////////////////
-//
-//  IMPORTANT: READ BEFORE DOWNLOADING, COPYING, INSTALLING OR USING.
-//
-//  By downloading, copying, installing or using the software you agree to this license.
-//  If you do not agree to this license, do not download, install,
-//  copy or use the software.
-//
-//
-//                           License Agreement
-//                For Open Source Computer Vision Library
-//
-// Copyright (C) 2000-2008, Intel Corporation, all rights reserved.
-// Copyright (C) 2009, Willow Garage Inc., all rights reserved.
-// Third party copyrights are property of their respective owners.
-//
-// Redistribution and use in source and binary forms, with or without modification,
-// are permitted provided that the following conditions are met:
-//
-//   * Redistribution's of source code must retain the above copyright notice,
-//     this list of conditions and the following disclaimer.
-//
-//   * Redistribution's in binary form must reproduce the above copyright notice,
-//     this list of conditions and the following disclaimer in the documentation
-//     and/or other materials provided with the distribution.
-//
-//   * The name of the copyright holders may not be used to endorse or promote products
-//     derived from this software without specific prior written permission.
-//
-// This software is provided by the copyright holders and contributors "as is" and
-// any express or implied warranties, including, but not limited to, the implied
-// warranties of merchantability and fitness for a particular purpose are disclaimed.
-// In no event shall the Intel Corporation or contributors be liable for any direct,
-// indirect, incidental, special, exemplary, or consequential damages
-// (including, but not limited to, procurement of substitute goods or services;
-// loss of use, data, or profits; or business interruption) however caused
-// and on any theory of liability, whether in contract, strict liability,
-// or tort (including negligence or otherwise) arising in any way out of
-// the use of this software, even if advised of the possibility of such damage.
-//
-//M*/
-
-#include "precomp.hpp"
-
-#if !defined HAVE_CUDA || defined(CUDA_DISABLER)
-
-void cv::gpu::resize(const GpuMat& src, GpuMat& dst, Size dsize, double fx, double fy, int interpolation, Stream& s)
-{
-    (void)src;
-    (void)dst;
-    (void)dsize;
-    (void)fx;
-    (void)fy;
-    (void)interpolation;
-    (void)s;
-
-    throw_nogpu();
-}
-
-#else // HAVE_CUDA
-
-namespace cv { namespace gpu { namespace device
-{
-    namespace imgproc
-    {
-        template <typename T>
-        void resize_gpu(PtrStepSzb src, PtrStepSzb srcWhole, int xoff, int yoff, float fx, float fy,
-                        PtrStepSzb dst, int interpolation, cudaStream_t stream);
-    }
-}}}
-
-void cv::gpu::resize(const GpuMat& src, GpuMat& dst, Size dsize, double fx, double fy, int interpolation, Stream& s)
-{
-    CV_Assert(src.depth() <= CV_32F && src.channels() <= 4);
-    CV_Assert(interpolation == INTER_NEAREST || interpolation == INTER_LINEAR
-            || interpolation == INTER_CUBIC || interpolation == INTER_AREA);
-    CV_Assert(!(dsize == Size()) || (fx > 0 && fy > 0));
-
-    if (dsize == Size())
-        dsize = Size(saturate_cast<int>(src.cols * fx), saturate_cast<int>(src.rows * fy));
-    else
-    {
-        fx = static_cast<double>(dsize.width) / src.cols;
-        fy = static_cast<double>(dsize.height) / src.rows;
-    }
-    if (dsize != dst.size())
-        dst.create(dsize, src.type());
-
-    if (dsize == src.size())
-    {
-        if (s)
-            s.enqueueCopy(src, dst);
-        else
-            src.copyTo(dst);
-        return;
-    }
-
-    cudaStream_t stream = StreamAccessor::getStream(s);
-
-    Size wholeSize;
-    Point ofs;
-    src.locateROI(wholeSize, ofs);
-
-    bool useNpp = (src.type() == CV_8UC1 || src.type() == CV_8UC4);
-<<<<<<< HEAD
-    useNpp = useNpp && (interpolation == INTER_NEAREST || interpolation == INTER_LINEAR || (src.type() == CV_8UC4 && interpolation != INTER_AREA));
-=======
-    useNpp = useNpp && (interpolation == INTER_NEAREST || interpolation == INTER_LINEAR);
->>>>>>> f4e33ea0
-
-    if (useNpp)
-    {
-        typedef NppStatus (*func_t)(const Npp8u * pSrc, NppiSize oSrcSize, int nSrcStep, NppiRect oSrcROI, Npp8u * pDst, int nDstStep, NppiSize dstROISize,
-                                    double xFactor, double yFactor, int eInterpolation);
-
-        const func_t funcs[4] = { nppiResize_8u_C1R, 0, 0, nppiResize_8u_C4R };
-
-        static const int npp_inter[] = {NPPI_INTER_NN, NPPI_INTER_LINEAR, NPPI_INTER_CUBIC, 0, NPPI_INTER_LANCZOS};
-
-        NppiSize srcsz;
-        srcsz.width  = wholeSize.width;
-        srcsz.height = wholeSize.height;
-
-        NppiRect srcrect;
-        srcrect.x = ofs.x;
-        srcrect.y = ofs.y;
-        srcrect.width  = src.cols;
-        srcrect.height = src.rows;
-
-        NppiSize dstsz;
-        dstsz.width  = dst.cols;
-        dstsz.height = dst.rows;
-
-        NppStreamHandler h(stream);
-
-        nppSafeCall( funcs[src.channels() - 1](src.datastart, srcsz, static_cast<int>(src.step), srcrect,
-                dst.ptr<Npp8u>(), static_cast<int>(dst.step), dstsz, fx, fy, npp_inter[interpolation]) );
-
-        if (stream == 0)
-            cudaSafeCall( cudaDeviceSynchronize() );
-    }
-    else
-    {
-        using namespace ::cv::gpu::device::imgproc;
-
-        typedef void (*func_t)(PtrStepSzb src, PtrStepSzb srcWhole, int xoff, int yoff, float fx, float fy, PtrStepSzb dst, int interpolation, cudaStream_t stream);
-
-        static const func_t funcs[6][4] =
-        {
-            {resize_gpu<uchar>      , 0 /*resize_gpu<uchar2>*/ , resize_gpu<uchar3>     , resize_gpu<uchar4>     },
-            {0 /*resize_gpu<schar>*/, 0 /*resize_gpu<char2>*/  , 0 /*resize_gpu<char3>*/, 0 /*resize_gpu<char4>*/},
-            {resize_gpu<ushort>     , 0 /*resize_gpu<ushort2>*/, resize_gpu<ushort3>    , resize_gpu<ushort4>    },
-            {resize_gpu<short>      , 0 /*resize_gpu<short2>*/ , resize_gpu<short3>     , resize_gpu<short4>     },
-            {0 /*resize_gpu<int>*/  , 0 /*resize_gpu<int2>*/   , 0 /*resize_gpu<int3>*/ , 0 /*resize_gpu<int4>*/ },
-            {resize_gpu<float>      , 0 /*resize_gpu<float2>*/ , resize_gpu<float3>     , resize_gpu<float4>     }
-        };
-
-        const func_t func = funcs[src.depth()][src.channels() - 1];
-        CV_Assert(func != 0);
-
-        func(src, PtrStepSzb(wholeSize.height, wholeSize.width, src.datastart, src.step), ofs.x, ofs.y,
-            static_cast<float>(1.0 / fx), static_cast<float>(1.0 / fy), dst, interpolation, stream);
-    }
-}
-
-#endif // HAVE_CUDA
+/*M///////////////////////////////////////////////////////////////////////////////////////
+//
+//  IMPORTANT: READ BEFORE DOWNLOADING, COPYING, INSTALLING OR USING.
+//
+//  By downloading, copying, installing or using the software you agree to this license.
+//  If you do not agree to this license, do not download, install,
+//  copy or use the software.
+//
+//
+//                           License Agreement
+//                For Open Source Computer Vision Library
+//
+// Copyright (C) 2000-2008, Intel Corporation, all rights reserved.
+// Copyright (C) 2009, Willow Garage Inc., all rights reserved.
+// Third party copyrights are property of their respective owners.
+//
+// Redistribution and use in source and binary forms, with or without modification,
+// are permitted provided that the following conditions are met:
+//
+//   * Redistribution's of source code must retain the above copyright notice,
+//     this list of conditions and the following disclaimer.
+//
+//   * Redistribution's in binary form must reproduce the above copyright notice,
+//     this list of conditions and the following disclaimer in the documentation
+//     and/or other materials provided with the distribution.
+//
+//   * The name of the copyright holders may not be used to endorse or promote products
+//     derived from this software without specific prior written permission.
+//
+// This software is provided by the copyright holders and contributors "as is" and
+// any express or implied warranties, including, but not limited to, the implied
+// warranties of merchantability and fitness for a particular purpose are disclaimed.
+// In no event shall the Intel Corporation or contributors be liable for any direct,
+// indirect, incidental, special, exemplary, or consequential damages
+// (including, but not limited to, procurement of substitute goods or services;
+// loss of use, data, or profits; or business interruption) however caused
+// and on any theory of liability, whether in contract, strict liability,
+// or tort (including negligence or otherwise) arising in any way out of
+// the use of this software, even if advised of the possibility of such damage.
+//
+//M*/
+
+#include "precomp.hpp"
+
+#if !defined HAVE_CUDA || defined(CUDA_DISABLER)
+
+void cv::gpu::resize(const GpuMat& src, GpuMat& dst, Size dsize, double fx, double fy, int interpolation, Stream& s)
+{
+    (void)src;
+    (void)dst;
+    (void)dsize;
+    (void)fx;
+    (void)fy;
+    (void)interpolation;
+    (void)s;
+
+    throw_nogpu();
+}
+
+#else // HAVE_CUDA
+
+namespace cv { namespace gpu { namespace device
+{
+    namespace imgproc
+    {
+        template <typename T>
+        void resize_gpu(PtrStepSzb src, PtrStepSzb srcWhole, int xoff, int yoff, float fx, float fy,
+                        PtrStepSzb dst, int interpolation, cudaStream_t stream);
+    }
+}}}
+
+void cv::gpu::resize(const GpuMat& src, GpuMat& dst, Size dsize, double fx, double fy, int interpolation, Stream& s)
+{
+    CV_Assert(src.depth() <= CV_32F && src.channels() <= 4);
+    CV_Assert(interpolation == INTER_NEAREST || interpolation == INTER_LINEAR
+            || interpolation == INTER_CUBIC || interpolation == INTER_AREA);
+    CV_Assert(!(dsize == Size()) || (fx > 0 && fy > 0));
+
+    if (dsize == Size())
+        dsize = Size(saturate_cast<int>(src.cols * fx), saturate_cast<int>(src.rows * fy));
+    else
+    {
+        fx = static_cast<double>(dsize.width) / src.cols;
+        fy = static_cast<double>(dsize.height) / src.rows;
+    }
+    if (dsize != dst.size())
+        dst.create(dsize, src.type());
+
+    if (dsize == src.size())
+    {
+        if (s)
+            s.enqueueCopy(src, dst);
+        else
+            src.copyTo(dst);
+        return;
+    }
+
+    cudaStream_t stream = StreamAccessor::getStream(s);
+
+    Size wholeSize;
+    Point ofs;
+    src.locateROI(wholeSize, ofs);
+
+    bool useNpp = (src.type() == CV_8UC1 || src.type() == CV_8UC4);
+    useNpp = useNpp && (interpolation == INTER_NEAREST || interpolation == INTER_LINEAR);
+
+    if (useNpp)
+    {
+        typedef NppStatus (*func_t)(const Npp8u * pSrc, NppiSize oSrcSize, int nSrcStep, NppiRect oSrcROI, Npp8u * pDst, int nDstStep, NppiSize dstROISize,
+                                    double xFactor, double yFactor, int eInterpolation);
+
+        const func_t funcs[4] = { nppiResize_8u_C1R, 0, 0, nppiResize_8u_C4R };
+
+        static const int npp_inter[] = {NPPI_INTER_NN, NPPI_INTER_LINEAR, NPPI_INTER_CUBIC, 0, NPPI_INTER_LANCZOS};
+
+        NppiSize srcsz;
+        srcsz.width  = wholeSize.width;
+        srcsz.height = wholeSize.height;
+
+        NppiRect srcrect;
+        srcrect.x = ofs.x;
+        srcrect.y = ofs.y;
+        srcrect.width  = src.cols;
+        srcrect.height = src.rows;
+
+        NppiSize dstsz;
+        dstsz.width  = dst.cols;
+        dstsz.height = dst.rows;
+
+        NppStreamHandler h(stream);
+
+        nppSafeCall( funcs[src.channels() - 1](src.datastart, srcsz, static_cast<int>(src.step), srcrect,
+                dst.ptr<Npp8u>(), static_cast<int>(dst.step), dstsz, fx, fy, npp_inter[interpolation]) );
+
+        if (stream == 0)
+            cudaSafeCall( cudaDeviceSynchronize() );
+    }
+    else
+    {
+        using namespace ::cv::gpu::device::imgproc;
+
+        typedef void (*func_t)(PtrStepSzb src, PtrStepSzb srcWhole, int xoff, int yoff, float fx, float fy, PtrStepSzb dst, int interpolation, cudaStream_t stream);
+
+        static const func_t funcs[6][4] =
+        {
+            {resize_gpu<uchar>      , 0 /*resize_gpu<uchar2>*/ , resize_gpu<uchar3>     , resize_gpu<uchar4>     },
+            {0 /*resize_gpu<schar>*/, 0 /*resize_gpu<char2>*/  , 0 /*resize_gpu<char3>*/, 0 /*resize_gpu<char4>*/},
+            {resize_gpu<ushort>     , 0 /*resize_gpu<ushort2>*/, resize_gpu<ushort3>    , resize_gpu<ushort4>    },
+            {resize_gpu<short>      , 0 /*resize_gpu<short2>*/ , resize_gpu<short3>     , resize_gpu<short4>     },
+            {0 /*resize_gpu<int>*/  , 0 /*resize_gpu<int2>*/   , 0 /*resize_gpu<int3>*/ , 0 /*resize_gpu<int4>*/ },
+            {resize_gpu<float>      , 0 /*resize_gpu<float2>*/ , resize_gpu<float3>     , resize_gpu<float4>     }
+        };
+
+        const func_t func = funcs[src.depth()][src.channels() - 1];
+        CV_Assert(func != 0);
+
+        func(src, PtrStepSzb(wholeSize.height, wholeSize.width, src.datastart, src.step), ofs.x, ofs.y,
+            static_cast<float>(1.0 / fx), static_cast<float>(1.0 / fy), dst, interpolation, stream);
+    }
+}
+
+#endif // HAVE_CUDA