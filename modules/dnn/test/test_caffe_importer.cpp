/*M///////////////////////////////////////////////////////////////////////////////////////
//
//  IMPORTANT: READ BEFORE DOWNLOADING, COPYING, INSTALLING OR USING.
//
//  By downloading, copying, installing or using the software you agree to this license.
//  If you do not agree to this license, do not download, install,
//  copy or use the software.
//
//
//                           License Agreement
//                For Open Source Computer Vision Library
//
// Copyright (C) 2013, OpenCV Foundation, all rights reserved.
// Third party copyrights are property of their respective owners.
//
// Redistribution and use in source and binary forms, with or without modification,
// are permitted provided that the following conditions are met:
//
//   * Redistribution's of source code must retain the above copyright notice,
//     this list of conditions and the following disclaimer.
//
//   * Redistribution's in binary form must reproduce the above copyright notice,
//     this list of conditions and the following disclaimer in the documentation
//     and/or other materials provided with the distribution.
//
//   * The name of the copyright holders may not be used to endorse or promote products
//     derived from this software without specific prior written permission.
//
// This software is provided by the copyright holders and contributors "as is" and
// any express or implied warranties, including, but not limited to, the implied
// warranties of merchantability and fitness for a particular purpose are disclaimed.
// In no event shall the Intel Corporation or contributors be liable for any direct,
// indirect, incidental, special, exemplary, or consequential damages
// (including, but not limited to, procurement of substitute goods or services;
// loss of use, data, or profits; or business interruption) however caused
// and on any theory of liability, whether in contract, strict liability,
// or tort (including negligence or otherwise) arising in any way out of
// the use of this software, even if advised of the possibility of such damage.
//
//M*/

#include "test_precomp.hpp"
#include "npy_blob.hpp"
#include <opencv2/dnn/shape_utils.hpp>

namespace opencv_test { namespace {

template<typename TString>
static std::string _tf(TString filename)
{
    return findDataFile(std::string("dnn/") + filename);
}

class Test_Caffe_nets : public DNNTestLayer
{
public:
    void testFaster(const std::string& proto, const std::string& model, const Mat& ref,
                    double scoreDiff = 0.0, double iouDiff = 0.0)
    {
        checkBackend();
        Net net = readNetFromCaffe(findDataFile("dnn/" + proto),
                                   findDataFile("dnn/" + model, false));
        net.setPreferableBackend(backend);
        net.setPreferableTarget(target);
        Mat img = imread(findDataFile("dnn/dog416.png"));
        resize(img, img, Size(800, 600));
        Mat blob = blobFromImage(img, 1.0, Size(), Scalar(102.9801, 115.9465, 122.7717), false, false);
        Mat imInfo = (Mat_<float>(1, 3) << img.rows, img.cols, 1.6f);

        net.setInput(blob, "data");
        net.setInput(imInfo, "im_info");
        // Output has shape 1x1xNx7 where N - number of detections.
        // An every detection is a vector of values [id, classId, confidence, left, top, right, bottom]
        Mat out = net.forward();
        scoreDiff = scoreDiff ? scoreDiff : default_l1;
        iouDiff = iouDiff ? iouDiff : default_lInf;
        normAssertDetections(ref, out, ("model name: " + model).c_str(), 0.8, scoreDiff, iouDiff);
    }
};

TEST(Test_Caffe, memory_read)
{
    const string proto = findDataFile("dnn/bvlc_googlenet.prototxt");
    const string model = findDataFile("dnn/bvlc_googlenet.caffemodel", false);

    std::vector<char> dataProto;
    readFileContent(proto, dataProto);

    std::vector<char> dataModel;
    readFileContent(model, dataModel);

    Net net = readNetFromCaffe(dataProto.data(), dataProto.size());
    net.setPreferableBackend(DNN_BACKEND_OPENCV);
    ASSERT_FALSE(net.empty());

    Net net2 = readNetFromCaffe(dataProto.data(), dataProto.size(),
                                dataModel.data(), dataModel.size());
    ASSERT_FALSE(net2.empty());
}

TEST(Test_Caffe, read_gtsrb)
{
    Net net = readNetFromCaffe(_tf("gtsrb.prototxt"));
    ASSERT_FALSE(net.empty());
}

TEST(Test_Caffe, read_googlenet)
{
    Net net = readNetFromCaffe(_tf("bvlc_googlenet.prototxt"));
    ASSERT_FALSE(net.empty());
}

TEST_P(Test_Caffe_nets, Axpy)
{
#if defined(INF_ENGINE_RELEASE) && INF_ENGINE_VER_MAJOR_LT(2021040000)
    if (backend == DNN_BACKEND_INFERENCE_ENGINE_NN_BUILDER_2019)
        applyTestTag(CV_TEST_TAG_DNN_SKIP_IE_NN_BUILDER);
    if (backend == DNN_BACKEND_INFERENCE_ENGINE_NGRAPH)
        applyTestTag(CV_TEST_TAG_DNN_SKIP_IE_NGRAPH);
#endif

    String proto = _tf("axpy.prototxt");
    Net net = readNetFromCaffe(proto);

    checkBackend();
    net.setPreferableBackend(backend);
    net.setPreferableTarget(target);

    int size[] = {1, 2, 3, 4};
    int scale_size[] = {1, 2, 1, 1};
    Mat scale(4, &scale_size[0], CV_32F);
    Mat shift(4, &size[0], CV_32F);
    Mat inp(4, &size[0], CV_32F);
    randu(scale, -1.0f, 1.0f);
    randu(shift, -1.0f, 1.0f);
    randu(inp, -1.0f, 1.0f);

    net.setInput(scale, "scale");
    net.setInput(shift, "shift");
    net.setInput(inp, "data");

    Mat out = net.forward();

    Mat ref(4, &size[0], inp.type());
    for (int i = 0; i < inp.size[1]; i++) {
        for (int h = 0; h < inp.size[2]; h++) {
            for (int w = 0; w < inp.size[3]; w++) {
                int idx[] = {0, i, h, w};
                int scale_idx[] = {0, i, 0, 0};
                ref.at<float>(idx) = inp.at<float>(idx) * scale.at<float>(scale_idx) +
                                     shift.at<float>(idx);
            }
        }
    }
    float l1 = 1e-5, lInf = 1e-4;
    if (target == DNN_TARGET_OPENCL_FP16)
    {
        l1 = 2e-4;
        lInf = 1e-3;
    }
    if (target == DNN_TARGET_MYRIAD)
    {
        l1 = 0.001;
        lInf = 0.001;
    }
    if(target == DNN_TARGET_CUDA_FP16)
    {
        l1 = 0.0002;
        lInf = 0.0007;
    }
    normAssert(ref, out, "", l1, lInf);
}

typedef testing::TestWithParam<tuple<bool, Target> > Reproducibility_AlexNet;
TEST_P(Reproducibility_AlexNet, Accuracy)
{
    Target targetId = get<1>(GetParam());
#if defined(OPENCV_32BIT_CONFIGURATION) && defined(HAVE_OPENCL)
    applyTestTag(CV_TEST_TAG_MEMORY_2GB);
#else
    applyTestTag(targetId == DNN_TARGET_CPU ? CV_TEST_TAG_MEMORY_512MB : CV_TEST_TAG_MEMORY_1GB);
#endif
    ASSERT_TRUE(ocl::useOpenCL() || targetId == DNN_TARGET_CPU);

    bool readFromMemory = get<0>(GetParam());
    Net net;
    {
        const string proto = findDataFile("dnn/bvlc_alexnet.prototxt");
        const string model = findDataFile("dnn/bvlc_alexnet.caffemodel", false);
        if (readFromMemory)
        {
            std::vector<char> dataProto;
            readFileContent(proto, dataProto);
            std::vector<char> dataModel;
            readFileContent(model, dataModel);

            net = readNetFromCaffe(dataProto.data(), dataProto.size(),
                                   dataModel.data(), dataModel.size());
        }
        else
            net = readNetFromCaffe(proto, model);
        ASSERT_FALSE(net.empty());
    }

    // Test input layer size
    std::vector<MatShape> inLayerShapes;
    std::vector<MatShape> outLayerShapes;
    net.getLayerShapes(MatShape(), 0, inLayerShapes, outLayerShapes);
    ASSERT_FALSE(inLayerShapes.empty());
    ASSERT_EQ(inLayerShapes[0].size(), 4);
    ASSERT_EQ(inLayerShapes[0][0], 1);
    ASSERT_EQ(inLayerShapes[0][1], 3);
    ASSERT_EQ(inLayerShapes[0][2], 227);
    ASSERT_EQ(inLayerShapes[0][3], 227);

    const float l1 = 1e-5;
    const float lInf = (targetId == DNN_TARGET_OPENCL_FP16) ? 4e-3 : 1e-4;

    net.setPreferableBackend(DNN_BACKEND_OPENCV);
    net.setPreferableTarget(targetId);

    Mat sample = imread(_tf("grace_hopper_227.png"));
    ASSERT_TRUE(!sample.empty());

    net.setInput(blobFromImage(sample, 1.0f, Size(227, 227), Scalar(), false), "data");
    Mat out = net.forward("prob");
    Mat ref = blobFromNPY(_tf("caffe_alexnet_prob.npy"));
    normAssert(ref, out, "", l1, lInf);
}

INSTANTIATE_TEST_CASE_P(/**/, Reproducibility_AlexNet, Combine(testing::Bool(),
                        testing::ValuesIn(getAvailableTargets(DNN_BACKEND_OPENCV))));

TEST(Reproducibility_FCN, Accuracy)
{
    applyTestTag(CV_TEST_TAG_LONG, CV_TEST_TAG_DEBUG_VERYLONG, CV_TEST_TAG_MEMORY_2GB);

    Net net;
    {
        const string proto = findDataFile("dnn/fcn8s-heavy-pascal.prototxt");
        const string model = findDataFile("dnn/fcn8s-heavy-pascal.caffemodel", false);
        net = readNetFromCaffe(proto, model);
        ASSERT_FALSE(net.empty());
    }
    net.setPreferableBackend(DNN_BACKEND_OPENCV);

    Mat sample = imread(_tf("street.png"));
    ASSERT_TRUE(!sample.empty());

    std::vector<int> layerIds;
    std::vector<size_t> weights, blobs;
    net.getMemoryConsumption(shape(1,3,227,227), layerIds, weights, blobs);

    net.setInput(blobFromImage(sample, 1.0f, Size(500, 500), Scalar(), false), "data");
    Mat out = net.forward("score");

    Mat refData = imread(_tf("caffe_fcn8s_prob.png"), IMREAD_ANYDEPTH);
    int shape[] = {1, 21, 500, 500};
    Mat ref(4, shape, CV_32FC1, refData.data);

    normAssert(ref, out);
}

TEST(Reproducibility_SSD, Accuracy)
{
    applyTestTag(CV_TEST_TAG_MEMORY_512MB, CV_TEST_TAG_DEBUG_LONG);
    Net net;
    {
        const string proto = findDataFile("dnn/ssd_vgg16.prototxt");
        const string model = findDataFile("dnn/VGG_ILSVRC2016_SSD_300x300_iter_440000.caffemodel", false);
        net = readNetFromCaffe(proto, model);
        ASSERT_FALSE(net.empty());
    }
    net.setPreferableBackend(DNN_BACKEND_OPENCV);

    Mat sample = imread(_tf("street.png"));
    ASSERT_TRUE(!sample.empty());

    if (sample.channels() == 4)
        cvtColor(sample, sample, COLOR_BGRA2BGR);

    Mat in_blob = blobFromImage(sample, 1.0f, Size(300, 300), Scalar(), false);
    net.setInput(in_blob, "data");
    Mat out = net.forward("detection_out");

    Mat ref = blobFromNPY(_tf("ssd_out.npy"));
    normAssertDetections(ref, out, "", FLT_MIN);
}

typedef testing::TestWithParam<tuple<Backend, Target> > Reproducibility_MobileNet_SSD;
TEST_P(Reproducibility_MobileNet_SSD, Accuracy)
{
    const string proto = findDataFile("dnn/MobileNetSSD_deploy.prototxt", false);
    const string model = findDataFile("dnn/MobileNetSSD_deploy.caffemodel", false);
    Net net = readNetFromCaffe(proto, model);
    int backendId = get<0>(GetParam());
    int targetId = get<1>(GetParam());

    net.setPreferableBackend(backendId);
    net.setPreferableTarget(targetId);

    Mat sample = imread(_tf("street.png"));

    Mat inp = blobFromImage(sample, 1.0f / 127.5, Size(300, 300), Scalar(127.5, 127.5, 127.5), false);
    net.setInput(inp);
    Mat out = net.forward().clone();

    ASSERT_EQ(out.size[2], 100);

    float scores_diff = 1e-5, boxes_iou_diff = 1e-4;
    if (targetId == DNN_TARGET_OPENCL_FP16 || targetId == DNN_TARGET_MYRIAD)
    {
        scores_diff = 1.5e-2;
        boxes_iou_diff = 6.3e-2;
    }
    else if (targetId == DNN_TARGET_CUDA_FP16)
    {
        scores_diff = 0.015;
        boxes_iou_diff = 0.07;
    }
    Mat ref = blobFromNPY(_tf("mobilenet_ssd_caffe_out.npy"));
    normAssertDetections(ref, out, "", FLT_MIN, scores_diff, boxes_iou_diff);

    // Check that detections aren't preserved.
    inp.setTo(0.0f);
    net.setInput(inp);
    Mat zerosOut = net.forward();
    zerosOut = zerosOut.reshape(1, zerosOut.total() / 7);

    const int numDetections = zerosOut.rows;
    // TODO: fix it
    if (targetId != DNN_TARGET_MYRIAD ||
        getInferenceEngineVPUType() != CV_DNN_INFERENCE_ENGINE_VPU_TYPE_MYRIAD_X)
    {
        ASSERT_NE(numDetections, 0);
        for (int i = 0; i < numDetections; ++i)
        {
            float confidence = zerosOut.ptr<float>(i)[2];
            ASSERT_EQ(confidence, 0);
        }
    }

    // There is something wrong with Reshape layer in Myriad plugin.
    if (backendId == DNN_BACKEND_INFERENCE_ENGINE_NN_BUILDER_2019
        || backendId == DNN_BACKEND_INFERENCE_ENGINE_NGRAPH
    )
    {
        if (targetId == DNN_TARGET_MYRIAD || targetId == DNN_TARGET_OPENCL_FP16)
            return;
    }

    // Check batching mode.
    inp = blobFromImages(std::vector<Mat>(2, sample), 1.0f / 127.5, Size(300, 300), Scalar(127.5, 127.5, 127.5), false);
    net.setInput(inp);
    Mat outBatch = net.forward();

    // Output blob has a shape 1x1x2Nx7 where N is a number of detection for
    // a single sample in batch. The first numbers of detection vectors are batch id.
    // For Inference Engine backend there is -1 delimiter which points the end of detections.
    const int numRealDetections = ref.size[2];
    EXPECT_EQ(outBatch.size[2], 2 * numDetections);
    out = out.reshape(1, numDetections).rowRange(0, numRealDetections);
    outBatch = outBatch.reshape(1, 2 * numDetections);
    for (int i = 0; i < 2; ++i)
    {
        Mat pred = outBatch.rowRange(i * numRealDetections, (i + 1) * numRealDetections);
        EXPECT_EQ(countNonZero(pred.col(0) != i), 0);
        normAssert(pred.colRange(1, 7), out.colRange(1, 7));
    }
}
INSTANTIATE_TEST_CASE_P(/**/, Reproducibility_MobileNet_SSD, dnnBackendsAndTargets());

typedef testing::TestWithParam<Target> Reproducibility_ResNet50;
TEST_P(Reproducibility_ResNet50, Accuracy)
{
    Target targetId = GetParam();
    applyTestTag(targetId == DNN_TARGET_CPU ? CV_TEST_TAG_MEMORY_512MB : CV_TEST_TAG_MEMORY_1GB);
    ASSERT_TRUE(ocl::useOpenCL() || targetId == DNN_TARGET_CPU);

    Net net = readNetFromCaffe(findDataFile("dnn/ResNet-50-deploy.prototxt"),
                               findDataFile("dnn/ResNet-50-model.caffemodel", false));

    net.setPreferableBackend(DNN_BACKEND_OPENCV);
    net.setPreferableTarget(targetId);

    float l1 = (targetId == DNN_TARGET_OPENCL_FP16) ? 3e-5 : 1e-5;
    float lInf = (targetId == DNN_TARGET_OPENCL_FP16) ? 6e-3 : 1e-4;

    Mat input = blobFromImage(imread(_tf("googlenet_0.png")), 1.0f, Size(224,224), Scalar(), false);
    ASSERT_TRUE(!input.empty());

    net.setInput(input);
    Mat out = net.forward();

    Mat ref = blobFromNPY(_tf("resnet50_prob.npy"));
    normAssert(ref, out, "", l1, lInf);

    if (targetId == DNN_TARGET_OPENCL || targetId == DNN_TARGET_OPENCL_FP16)
    {
        UMat out_umat;
        net.forward(out_umat);
        normAssert(ref, out_umat, "out_umat", l1, lInf);

        std::vector<UMat> out_umats;
        net.forward(out_umats);
        normAssert(ref, out_umats[0], "out_umat_vector", l1, lInf);
    }
}
INSTANTIATE_TEST_CASE_P(/**/, Reproducibility_ResNet50,
                        testing::ValuesIn(getAvailableTargets(DNN_BACKEND_OPENCV)));

typedef testing::TestWithParam<Target> Reproducibility_SqueezeNet_v1_1;
TEST_P(Reproducibility_SqueezeNet_v1_1, Accuracy)
{
    int targetId = GetParam();
    if(targetId == DNN_TARGET_OPENCL_FP16)
        applyTestTag(CV_TEST_TAG_DNN_SKIP_OPENCL_FP16);
    Net net = readNetFromCaffe(findDataFile("dnn/squeezenet_v1.1.prototxt"),
                               findDataFile("dnn/squeezenet_v1.1.caffemodel", false));
    net.setPreferableBackend(DNN_BACKEND_OPENCV);
    net.setPreferableTarget(targetId);

    Mat input = blobFromImage(imread(_tf("googlenet_0.png")), 1.0f, Size(227,227), Scalar(), false, true);
    ASSERT_TRUE(!input.empty());

    Mat out;
    if (targetId == DNN_TARGET_OPENCL)
    {
        // Firstly set a wrong input blob and run the model to receive a wrong output.
        // Then set a correct input blob to check CPU->GPU synchronization is working well.
        net.setInput(input * 2.0f);
        out = net.forward();
    }
    net.setInput(input);
    out = net.forward();

    Mat ref = blobFromNPY(_tf("squeezenet_v1.1_prob.npy"));
    normAssert(ref, out);
}
INSTANTIATE_TEST_CASE_P(/**/, Reproducibility_SqueezeNet_v1_1,
    testing::ValuesIn(getAvailableTargets(DNN_BACKEND_OPENCV)));

TEST(Reproducibility_AlexNet_fp16, Accuracy)
{
    applyTestTag(CV_TEST_TAG_MEMORY_512MB);
    const float l1 = 1e-5;
    const float lInf = 3e-3;

    const string proto = findDataFile("dnn/bvlc_alexnet.prototxt");
    const string model = findDataFile("dnn/bvlc_alexnet.caffemodel", false);

    shrinkCaffeModel(model, "bvlc_alexnet.caffemodel_fp16");
    Net net = readNetFromCaffe(proto, "bvlc_alexnet.caffemodel_fp16");
    net.setPreferableBackend(DNN_BACKEND_OPENCV);

    Mat sample = imread(findDataFile("dnn/grace_hopper_227.png"));

    net.setInput(blobFromImage(sample, 1.0f, Size(227, 227), Scalar()));
    Mat out = net.forward();
    Mat ref = blobFromNPY(findDataFile("dnn/caffe_alexnet_prob.npy"));
    normAssert(ref, out, "", l1, lInf);
}

TEST(Reproducibility_GoogLeNet_fp16, Accuracy)
{
    const float l1 = 1e-5;
    const float lInf = 3e-3;

    const string proto = findDataFile("dnn/bvlc_googlenet.prototxt");
    const string model = findDataFile("dnn/bvlc_googlenet.caffemodel", false);

    shrinkCaffeModel(model, "bvlc_googlenet.caffemodel_fp16");
    Net net = readNetFromCaffe(proto, "bvlc_googlenet.caffemodel_fp16");
    net.setPreferableBackend(DNN_BACKEND_OPENCV);

    std::vector<Mat> inpMats;
    inpMats.push_back( imread(_tf("googlenet_0.png")) );
    inpMats.push_back( imread(_tf("googlenet_1.png")) );
    ASSERT_TRUE(!inpMats[0].empty() && !inpMats[1].empty());

    net.setInput(blobFromImages(inpMats, 1.0f, Size(), Scalar(), false), "data");
    Mat out = net.forward("prob");

    Mat ref = blobFromNPY(_tf("googlenet_prob.npy"));
    normAssert(out, ref, "", l1, lInf);
}

// https://github.com/richzhang/colorization
TEST_P(Test_Caffe_nets, Colorization)
{
    applyTestTag(target == DNN_TARGET_CPU ? CV_TEST_TAG_MEMORY_512MB : CV_TEST_TAG_MEMORY_1GB);
    checkBackend();

    Mat inp = blobFromNPY(_tf("colorization_inp.npy"));
    Mat ref = blobFromNPY(_tf("colorization_out.npy"));
    Mat kernel = blobFromNPY(_tf("colorization_pts_in_hull.npy"));

    const string proto = findDataFile("dnn/colorization_deploy_v2.prototxt", false);
    const string model = findDataFile("dnn/colorization_release_v2.caffemodel", false);
    Net net = readNetFromCaffe(proto, model);
    net.setPreferableBackend(backend);
    net.setPreferableTarget(target);

    net.getLayer(net.getLayerId("class8_ab"))->blobs.push_back(kernel);
    net.getLayer(net.getLayerId("conv8_313_rh"))->blobs.push_back(Mat(1, 313, CV_32F, 2.606));

    net.setInput(inp);
    Mat out = net.forward();

    // Reference output values are in range [-29.1, 69.5]
    double l1 = 4e-4, lInf = 3e-3;
    if (target == DNN_TARGET_OPENCL_FP16)
    {
        l1 = 0.25;
        lInf = 5.3;
    }
    else if (target == DNN_TARGET_MYRIAD)
    {
        l1 = (getInferenceEngineVPUType() == CV_DNN_INFERENCE_ENGINE_VPU_TYPE_MYRIAD_X) ? 0.5 : 0.25;
        lInf = (getInferenceEngineVPUType() == CV_DNN_INFERENCE_ENGINE_VPU_TYPE_MYRIAD_X) ? 11 : 5.3;
    }
    else if(target == DNN_TARGET_CUDA_FP16)
    {
        l1 = 0.21;
        lInf = 4.5;
    }
#if defined(INF_ENGINE_RELEASE)
    if (backend == DNN_BACKEND_INFERENCE_ENGINE_NGRAPH && target == DNN_TARGET_OPENCL_FP16)
    {
        l1 = 0.3; lInf = 10;
    }
#endif

    normAssert(out, ref, "", l1, lInf);
    expectNoFallbacksFromIE(net);
}

TEST_P(Test_Caffe_nets, DenseNet_121)
{
    applyTestTag(CV_TEST_TAG_MEMORY_512MB);
    checkBackend();
    const string proto = findDataFile("dnn/DenseNet_121.prototxt", false);
    const string weights = findDataFile("dnn/DenseNet_121.caffemodel", false);

    Mat inp = imread(_tf("dog416.png"));
    Model model(proto, weights);
    model.setInputScale(1.0 / 255).setInputSwapRB(true).setInputCrop(true);
    std::vector<Mat> outs;
    Mat ref = blobFromNPY(_tf("densenet_121_output.npy"));

    model.setPreferableBackend(backend);
    model.setPreferableTarget(target);
    model.predict(inp, outs);

    // Reference is an array of 1000 values from a range [-6.16, 7.9]
    float l1 = default_l1, lInf = default_lInf;
    if (target == DNN_TARGET_OPENCL_FP16)
    {
#if defined(INF_ENGINE_RELEASE) && INF_ENGINE_VER_MAJOR_GE(2019020000)
        l1 = 0.05; lInf = 0.3;
#else
        l1 = 0.017; lInf = 0.0795;
#endif
    }
    else if (target == DNN_TARGET_MYRIAD)
    {
        l1 = 0.11; lInf = 0.5;
    }
    else if (target == DNN_TARGET_CUDA_FP16)
    {
        l1 = 0.04; lInf = 0.2;
    }
    normAssert(outs[0], ref, "", l1, lInf);
    if (target != DNN_TARGET_MYRIAD || getInferenceEngineVPUType() != CV_DNN_INFERENCE_ENGINE_VPU_TYPE_MYRIAD_X)
        expectNoFallbacksFromIE(model.getNetwork_());
}

TEST(Test_Caffe, multiple_inputs)
{
    const string proto = findDataFile("dnn/layers/net_input.prototxt");
    Net net = readNetFromCaffe(proto);
    net.setPreferableBackend(DNN_BACKEND_OPENCV);

    Mat first_image(10, 11, CV_32FC3);
    Mat second_image(10, 11, CV_32FC3);
    randu(first_image, -1, 1);
    randu(second_image, -1, 1);

    first_image = blobFromImage(first_image);
    second_image = blobFromImage(second_image);

    Mat first_image_blue_green = slice(first_image, Range::all(), Range(0, 2), Range::all(), Range::all());
    Mat first_image_red = slice(first_image, Range::all(), Range(2, 3), Range::all(), Range::all());
    Mat second_image_blue_green = slice(second_image, Range::all(), Range(0, 2), Range::all(), Range::all());
    Mat second_image_red = slice(second_image, Range::all(), Range(2, 3), Range::all(), Range::all());

    net.setInput(first_image_blue_green, "old_style_input_blue_green");
    net.setInput(first_image_red, "different_name_for_red");
    net.setInput(second_image_blue_green, "input_layer_blue_green");
    net.setInput(second_image_red, "old_style_input_red");
    Mat out = net.forward();

    normAssert(out, first_image + second_image);
}

TEST(Test_Caffe, shared_weights)
{
  const string proto = findDataFile("dnn/layers/shared_weights.prototxt");
  const string model = findDataFile("dnn/layers/shared_weights.caffemodel");

  Net net = readNetFromCaffe(proto, model);

  Mat input_1 = (Mat_<float>(2, 2) << 0., 2., 4., 6.);
  Mat input_2 = (Mat_<float>(2, 2) << 1., 3., 5., 7.);

  Mat blob_1 = blobFromImage(input_1);
  Mat blob_2 = blobFromImage(input_2);

  net.setInput(blob_1, "input_1");
  net.setInput(blob_2, "input_2");
  net.setPreferableBackend(DNN_BACKEND_OPENCV);

  Mat sum = net.forward();

  EXPECT_EQ(sum.at<float>(0,0), 12.);
  EXPECT_EQ(sum.at<float>(0,1), 16.);
}

typedef testing::TestWithParam<tuple<std::string, Target> > opencv_face_detector;
TEST_P(opencv_face_detector, Accuracy)
{
    std::string proto = findDataFile("dnn/opencv_face_detector.prototxt");
    std::string model = findDataFile(get<0>(GetParam()), false);
    dnn::Target targetId = (dnn::Target)(int)get<1>(GetParam());

    Net net = readNetFromCaffe(proto, model);
    Mat img = imread(findDataFile("gpu/lbpcascade/er.png"));
    Mat blob = blobFromImage(img, 1.0, Size(), Scalar(104.0, 177.0, 123.0), false, false);

    net.setPreferableBackend(DNN_BACKEND_OPENCV);
    net.setPreferableTarget(targetId);

    net.setInput(blob);
    // Output has shape 1x1xNx7 where N - number of detections.
    // An every detection is a vector of values [id, classId, confidence, left, top, right, bottom]
    Mat out = net.forward();
    Mat ref = (Mat_<float>(6, 7) << 0, 1, 0.99520785, 0.80997437, 0.16379407, 0.87996572, 0.26685631,
                                    0, 1, 0.9934696, 0.2831718, 0.50738752, 0.345781, 0.5985168,
                                    0, 1, 0.99096733, 0.13629119, 0.24892329, 0.19756334, 0.3310290,
                                    0, 1, 0.98977017, 0.23901358, 0.09084064, 0.29902688, 0.1769477,
                                    0, 1, 0.97203469, 0.67965847, 0.06876482, 0.73999709, 0.1513494,
                                    0, 1, 0.95097077, 0.51901293, 0.45863652, 0.5777427, 0.5347801);
    normAssertDetections(ref, out, "", 0.5, 1e-5, 2e-4);
}

// False positives bug for large faces: https://github.com/opencv/opencv/issues/15106
TEST_P(opencv_face_detector, issue_15106)
{
    std::string proto = findDataFile("dnn/opencv_face_detector.prototxt");
    std::string model = findDataFile(get<0>(GetParam()), false);
    dnn::Target targetId = (dnn::Target)(int)get<1>(GetParam());

    Net net = readNetFromCaffe(proto, model);
    Mat img = imread(findDataFile("cv/shared/lena.png"));
    img = img.rowRange(img.rows / 4, 3 * img.rows / 4).colRange(img.cols / 4, 3 * img.cols / 4);
    Mat blob = blobFromImage(img, 1.0, Size(300, 300), Scalar(104.0, 177.0, 123.0), false, false);

    net.setPreferableBackend(DNN_BACKEND_OPENCV);
    net.setPreferableTarget(targetId);

    net.setInput(blob);
    // Output has shape 1x1xNx7 where N - number of detections.
    // An every detection is a vector of values [id, classId, confidence, left, top, right, bottom]
    Mat out = net.forward();
    Mat ref = (Mat_<float>(1, 7) << 0, 1, 0.9149431, 0.30424616, 0.26964942, 0.88733053, 0.99815309);
    normAssertDetections(ref, out, "", 0.2, 6e-5, 1e-4);
}
INSTANTIATE_TEST_CASE_P(Test_Caffe, opencv_face_detector,
    Combine(
        Values("dnn/opencv_face_detector.caffemodel",
               "dnn/opencv_face_detector_fp16.caffemodel"),
        Values(DNN_TARGET_CPU, DNN_TARGET_OPENCL)
    )
);

TEST_P(Test_Caffe_nets, FasterRCNN_vgg16)
{
    applyTestTag(
#if defined(OPENCV_32BIT_CONFIGURATION) && defined(HAVE_OPENCL)
        CV_TEST_TAG_MEMORY_2GB,  // utilizes ~1Gb, but huge blobs may not be allocated on 32-bit systems due memory fragmentation
#else
        (target == DNN_TARGET_CPU ? CV_TEST_TAG_MEMORY_1GB : CV_TEST_TAG_MEMORY_2GB),
#endif
        CV_TEST_TAG_LONG,
        CV_TEST_TAG_DEBUG_VERYLONG
    );

#if defined(INF_ENGINE_RELEASE) && INF_ENGINE_VER_MAJOR_LT(2021040000)
    if ((backend == DNN_BACKEND_INFERENCE_ENGINE_NN_BUILDER_2019 || backend == DNN_BACKEND_INFERENCE_ENGINE_NGRAPH) && (target == DNN_TARGET_OPENCL || target == DNN_TARGET_OPENCL_FP16))
        applyTestTag(target == DNN_TARGET_OPENCL ? CV_TEST_TAG_DNN_SKIP_IE_OPENCL : CV_TEST_TAG_DNN_SKIP_IE_OPENCL_FP16);

    if (backend == DNN_BACKEND_INFERENCE_ENGINE_NGRAPH)
        applyTestTag(CV_TEST_TAG_DNN_SKIP_IE_NGRAPH, CV_TEST_TAG_DNN_SKIP_IE_VERSION);

    if (backend == DNN_BACKEND_INFERENCE_ENGINE_NN_BUILDER_2019 && target == DNN_TARGET_MYRIAD)
        applyTestTag(CV_TEST_TAG_DNN_SKIP_IE_MYRIAD);
#endif

#if defined(INF_ENGINE_RELEASE) && INF_ENGINE_VER_MAJOR_EQ(2021040000)
    // IE exception: Ngraph operation Reshape with name rpn_cls_score_reshape has dynamic output shape on 0 port, but CPU plug-in supports only static shape
    if (backend == DNN_BACKEND_INFERENCE_ENGINE_NGRAPH && (target == DNN_TARGET_OPENCL || target == DNN_TARGET_OPENCL_FP16))
        applyTestTag(target == DNN_TARGET_OPENCL ? CV_TEST_TAG_DNN_SKIP_IE_OPENCL : CV_TEST_TAG_DNN_SKIP_IE_OPENCL_FP16,
            CV_TEST_TAG_DNN_SKIP_IE_NGRAPH, CV_TEST_TAG_DNN_SKIP_IE_VERSION
        );
    // Check 'backward_compatible_check || in_out_elements_equal' failed at core/src/op/reshape.cpp:390:
    // While validating node 'v1::Reshape bbox_pred_reshape (bbox_pred[0]:f32{1,84}, Constant_241202[0]:i64{4}) -> (f32{?,?,?,?})' with friendly_name 'bbox_pred_reshape':
    // Requested output shape {1,6300,4,1} is incompatible with input shape Shape{1, 84}
    if (target == DNN_TARGET_MYRIAD)
        applyTestTag(CV_TEST_TAG_DNN_SKIP_IE_MYRIAD, CV_TEST_TAG_DNN_SKIP_IE_NGRAPH, CV_TEST_TAG_DNN_SKIP_IE_VERSION);
#endif

#if defined(INF_ENGINE_RELEASE) && INF_ENGINE_VER_MAJOR_EQ(2022010000)
    // IE exception: Cannot get memory!
    if (backend == DNN_BACKEND_INFERENCE_ENGINE_NGRAPH && target == DNN_TARGET_CPU)
        applyTestTag(CV_TEST_TAG_DNN_SKIP_IE_CPU, CV_TEST_TAG_DNN_SKIP_IE_NGRAPH, CV_TEST_TAG_DNN_SKIP_IE_VERSION);

    // Check 'backward_compatible_check || in_out_elements_equal' failed at core/src/op/reshape.cpp:427:
    // While validating node 'v1::Reshape bbox_pred_reshape (bbox_pred[0]:f32{1,84}, Constant_265242[0]:i64{4}) -> (f32{?,?,?,?})' with friendly_name 'bbox_pred_reshape':
    // Requested output shape {1,6300,4,1} is incompatible with input shape {1, 84}
    if (target == DNN_TARGET_MYRIAD)
        applyTestTag(CV_TEST_TAG_DNN_SKIP_IE_MYRIAD, CV_TEST_TAG_DNN_SKIP_IE_NGRAPH, CV_TEST_TAG_DNN_SKIP_IE_VERSION);
#endif

    static Mat ref = (Mat_<float>(3, 7) << 0, 2, 0.949398, 99.2454, 210.141, 601.205, 462.849,
                                           0, 7, 0.997022, 481.841, 92.3218, 722.685, 175.953,
                                           0, 12, 0.993028, 133.221, 189.377, 350.994, 563.166);
    testFaster("faster_rcnn_vgg16.prototxt", "VGG16_faster_rcnn_final.caffemodel", ref);
}

TEST_P(Test_Caffe_nets, FasterRCNN_zf)
{
    applyTestTag(
#if defined(OPENCV_32BIT_CONFIGURATION) && defined(HAVE_OPENCL)
        CV_TEST_TAG_MEMORY_2GB,
#else
        (target == DNN_TARGET_CPU ? CV_TEST_TAG_MEMORY_512MB : CV_TEST_TAG_MEMORY_1GB),
#endif
        CV_TEST_TAG_DEBUG_LONG
    );
#if defined(INF_ENGINE_RELEASE) && INF_ENGINE_VER_MAJOR_EQ(2021040000)
    // IE exception: Ngraph operation Reshape with name rpn_cls_score_reshape has dynamic output shape on 0 port, but CPU plug-in supports only static shape
    if (backend == DNN_BACKEND_INFERENCE_ENGINE_NGRAPH && (target == DNN_TARGET_OPENCL || target == DNN_TARGET_OPENCL_FP16))
        applyTestTag(target == DNN_TARGET_OPENCL ? CV_TEST_TAG_DNN_SKIP_IE_OPENCL : CV_TEST_TAG_DNN_SKIP_IE_OPENCL_FP16,
            CV_TEST_TAG_DNN_SKIP_IE_NGRAPH, CV_TEST_TAG_DNN_SKIP_IE_VERSION
        );
#endif

#if defined(INF_ENGINE_RELEASE) && INF_ENGINE_VER_MAJOR_EQ(2022010000)
    // IE exception: Cannot get memory!
    if (backend == DNN_BACKEND_INFERENCE_ENGINE_NGRAPH && target == DNN_TARGET_CPU)
        applyTestTag(CV_TEST_TAG_DNN_SKIP_IE_CPU, CV_TEST_TAG_DNN_SKIP_IE_NGRAPH, CV_TEST_TAG_DNN_SKIP_IE_VERSION);
#endif

    if ((backend == DNN_BACKEND_INFERENCE_ENGINE_NN_BUILDER_2019 ||
         backend == DNN_BACKEND_INFERENCE_ENGINE_NGRAPH) && target == DNN_TARGET_OPENCL_FP16)
        applyTestTag(CV_TEST_TAG_DNN_SKIP_IE_OPENCL_FP16);
    if ((backend == DNN_BACKEND_INFERENCE_ENGINE_NN_BUILDER_2019 ||
         backend == DNN_BACKEND_INFERENCE_ENGINE_NGRAPH) && target == DNN_TARGET_MYRIAD)
        applyTestTag(CV_TEST_TAG_DNN_SKIP_IE_MYRIAD);
    if (target == DNN_TARGET_CUDA_FP16)
        applyTestTag(CV_TEST_TAG_DNN_SKIP_CUDA_FP16);
    static Mat ref = (Mat_<float>(3, 7) << 0, 2, 0.90121, 120.407, 115.83, 570.586, 528.395,
                                           0, 7, 0.988779, 469.849, 75.1756, 718.64, 186.762,
                                           0, 12, 0.967198, 138.588, 206.843, 329.766, 553.176);
    testFaster("faster_rcnn_zf.prototxt", "ZF_faster_rcnn_final.caffemodel", ref);
}

TEST_P(Test_Caffe_nets, RFCN)
{
    applyTestTag(
        (target == DNN_TARGET_CPU ? CV_TEST_TAG_MEMORY_512MB : CV_TEST_TAG_MEMORY_2GB),
        CV_TEST_TAG_LONG,
        CV_TEST_TAG_DEBUG_VERYLONG
    );

    double scoreDiff = (backend == DNN_BACKEND_OPENCV && target == DNN_TARGET_OPENCL_FP16) ? 4e-3 : default_l1;
    double iouDiff = (backend == DNN_BACKEND_OPENCV && target == DNN_TARGET_OPENCL_FP16) ? 8e-2 : default_lInf;

#if defined(INF_ENGINE_RELEASE) && INF_ENGINE_VER_MAJOR_EQ(2022010000)
    // Exception: Cannot get memory!
    if (backend == DNN_BACKEND_INFERENCE_ENGINE_NGRAPH && target == DNN_TARGET_CPU)
        applyTestTag(CV_TEST_TAG_DNN_SKIP_IE_CPU, CV_TEST_TAG_DNN_SKIP_IE_NGRAPH, CV_TEST_TAG_DNN_SKIP_IE_VERSION);
    // Sporadic: "Cannot get memory!"
    if (backend == DNN_BACKEND_INFERENCE_ENGINE_NGRAPH && (target == DNN_TARGET_OPENCL || target == DNN_TARGET_OPENCL_FP16))
        applyTestTag(target == DNN_TARGET_OPENCL ? CV_TEST_TAG_DNN_SKIP_IE_OPENCL : CV_TEST_TAG_DNN_SKIP_IE_OPENCL_FP16,
            CV_TEST_TAG_DNN_SKIP_IE_NGRAPH, CV_TEST_TAG_DNN_SKIP_IE_VERSION
        );

    if (backend == DNN_BACKEND_INFERENCE_ENGINE_NGRAPH && target == DNN_TARGET_OPENCL_FP16)
    {
        scoreDiff = 0.1f;
        iouDiff = 0.2f;
    }

    // Check 'backward_compatible_check || in_out_elements_equal' failed at core/src/op/reshape.cpp:427:
    // While validating node 'v1::Reshape bbox_pred_reshape (ave_bbox_pred_rois[0]:f32{1,8,1,1}, Constant_388[0]:i64{4}) -> (f32{?,?,?,?})' with friendly_name 'bbox_pred_reshape':
    // Requested output shape {1,300,8,1} is incompatible with input shape {1, 8, 1, 1}
    if (backend == DNN_BACKEND_INFERENCE_ENGINE_NGRAPH && target == DNN_TARGET_MYRIAD)
        applyTestTag(CV_TEST_TAG_DNN_SKIP_IE_MYRIAD, CV_TEST_TAG_DNN_SKIP_IE_NGRAPH, CV_TEST_TAG_DNN_SKIP_IE_VERSION);
#elif defined(INF_ENGINE_RELEASE) && INF_ENGINE_VER_MAJOR_EQ(2021040000)
    // Exception: Function contains several inputs and outputs with one friendly name! (HETERO bug?)
    if (backend == DNN_BACKEND_INFERENCE_ENGINE_NGRAPH && target != DNN_TARGET_CPU)
        applyTestTag(CV_TEST_TAG_DNN_SKIP_IE_NGRAPH, CV_TEST_TAG_DNN_SKIP_IE_VERSION);
#elif defined(INF_ENGINE_RELEASE)
    if ((backend == DNN_BACKEND_INFERENCE_ENGINE_NN_BUILDER_2019 ||
         backend == DNN_BACKEND_INFERENCE_ENGINE_NGRAPH) && target == DNN_TARGET_OPENCL_FP16)
        applyTestTag(CV_TEST_TAG_DNN_SKIP_IE_OPENCL_FP16);
    if ((backend == DNN_BACKEND_INFERENCE_ENGINE_NN_BUILDER_2019 ||
         backend == DNN_BACKEND_INFERENCE_ENGINE_NGRAPH) && target == DNN_TARGET_MYRIAD)
        applyTestTag(CV_TEST_TAG_DNN_SKIP_IE_MYRIAD);
<<<<<<< HEAD
    float scoreDiff = default_l1, iouDiff = default_lInf;
    if (backend == DNN_BACKEND_OPENCV && target == DNN_TARGET_OPENCL_FP16)
    {
        scoreDiff = 4e-3;
        iouDiff = 8e-2;
    }
    if (target == DNN_TARGET_CUDA_FP16)
    {
        scoreDiff = 0.0034;
        iouDiff = 0.12;
    }
=======
#endif
>>>>>>> a93fb526
    static Mat ref = (Mat_<float>(2, 7) << 0, 7, 0.991359, 491.822, 81.1668, 702.573, 178.234,
                                           0, 12, 0.94786, 132.093, 223.903, 338.077, 566.16);
    testFaster("rfcn_pascal_voc_resnet50.prototxt", "resnet50_rfcn_final.caffemodel", ref, scoreDiff, iouDiff);
}

INSTANTIATE_TEST_CASE_P(/**/, Test_Caffe_nets, dnnBackendsAndTargets());

}} // namespace<|MERGE_RESOLUTION|>--- conflicted
+++ resolved
@@ -783,8 +783,17 @@
         CV_TEST_TAG_DEBUG_VERYLONG
     );
 
-    double scoreDiff = (backend == DNN_BACKEND_OPENCV && target == DNN_TARGET_OPENCL_FP16) ? 4e-3 : default_l1;
-    double iouDiff = (backend == DNN_BACKEND_OPENCV && target == DNN_TARGET_OPENCL_FP16) ? 8e-2 : default_lInf;
+    float scoreDiff = default_l1, iouDiff = default_lInf;
+    if (backend == DNN_BACKEND_OPENCV && target == DNN_TARGET_OPENCL_FP16)
+    {
+        scoreDiff = 4e-3;
+        iouDiff = 8e-2;
+    }
+    if (target == DNN_TARGET_CUDA_FP16)
+    {
+        scoreDiff = 0.0034;
+        iouDiff = 0.12;
+    }
 
 #if defined(INF_ENGINE_RELEASE) && INF_ENGINE_VER_MAJOR_EQ(2022010000)
     // Exception: Cannot get memory!
@@ -818,21 +827,8 @@
     if ((backend == DNN_BACKEND_INFERENCE_ENGINE_NN_BUILDER_2019 ||
          backend == DNN_BACKEND_INFERENCE_ENGINE_NGRAPH) && target == DNN_TARGET_MYRIAD)
         applyTestTag(CV_TEST_TAG_DNN_SKIP_IE_MYRIAD);
-<<<<<<< HEAD
-    float scoreDiff = default_l1, iouDiff = default_lInf;
-    if (backend == DNN_BACKEND_OPENCV && target == DNN_TARGET_OPENCL_FP16)
-    {
-        scoreDiff = 4e-3;
-        iouDiff = 8e-2;
-    }
-    if (target == DNN_TARGET_CUDA_FP16)
-    {
-        scoreDiff = 0.0034;
-        iouDiff = 0.12;
-    }
-=======
-#endif
->>>>>>> a93fb526
+#endif
+
     static Mat ref = (Mat_<float>(2, 7) << 0, 7, 0.991359, 491.822, 81.1668, 702.573, 178.234,
                                            0, 12, 0.94786, 132.093, 223.903, 338.077, 566.16);
     testFaster("rfcn_pascal_voc_resnet50.prototxt", "resnet50_rfcn_final.caffemodel", ref, scoreDiff, iouDiff);
