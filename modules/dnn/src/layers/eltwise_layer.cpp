--- conflicted
+++ resolved
@@ -158,17 +158,15 @@
 
     virtual bool supportBackend(int backendId) CV_OVERRIDE
     {
-<<<<<<< HEAD
+        if (hasVecInput && ELTWISE_CHANNNELS_SAME)
+            return backendId == DNN_BACKEND_OPENCV;
+
         if (backendId == DNN_BACKEND_CUDA)
         {
             if(channelsModeInput == ELTWISE_CHANNNELS_INPUT_0 || channelsModeInput == ELTWISE_CHANNNELS_INPUT_0_TRUNCATE)
                 return op == SUM && coeffs.empty();
             return channelsModeInput == ELTWISE_CHANNNELS_SAME;
         }
-=======
-        if (hasVecInput && ELTWISE_CHANNNELS_SAME)
-            return backendId == DNN_BACKEND_OPENCV;
->>>>>>> a394c8b1
 
         return backendId == DNN_BACKEND_OPENCV ||
                (backendId == DNN_BACKEND_HALIDE && op != DIV) ||  // TODO: not implemented, see PR #15811
