--- conflicted
+++ resolved
@@ -109,12 +109,8 @@
 #include <vector>
 
 //Include Directshow stuff here so we don't worry about needing all the h files.
-<<<<<<< HEAD
+#define NO_DSHOW_STRSAFE
 #include "dshow.h"
-=======
-#define NO_DSHOW_STRSAFE
-#include "DShow.h"
->>>>>>> 6856cc72
 #include "strmif.h"
 #include "aviriff.h"
 #include "dvdmedia.h"
