--- conflicted
+++ resolved
@@ -1317,18 +1317,6 @@
   endif()
 endmacro()
 
-<<<<<<< HEAD
-=======
-# TODO remove this
-# read single version info from the pkg file
-macro(ocv_parse_pkg ver_varname LIBNAME PKG_PATH)
-  if(EXISTS "${PKG_PATH}/${LIBNAME}.pc")
-    file(STRINGS "${PKG_PATH}/${LIBNAME}.pc" line_to_parse REGEX "^Version:[ \t]+[0-9.]*.*$" LIMIT_COUNT 1)
-    STRING(REGEX REPLACE ".*Version: ([^ ]+).*" "\\1" ${ver_varname} "${line_to_parse}" )
-  endif()
-endmacro()
-
->>>>>>> 3abae3c5
 ################################################################################################
 # short command to setup source group
 function(ocv_source_group group)
